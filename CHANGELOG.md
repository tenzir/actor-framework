# Changelog

All notable changes to this project will be documented in this file. The format
is based on [Keep a Changelog](https://keepachangelog.com).

## [Unreleased]

### Added

- The new classes `json_value`, `json_array` and `json_object` allow working
  with JSON inputs directly. Actors can also pass around JSON values safely.
- Futures can now convert to observable values for making it easier to process
  asynchronous results with data flows.
- Add new `*_weak` variants of `scheduled_actor::run_{delayed, scheduled}`.
  These functions add no reference count to their actor, allowing it to become
  unreachable if other actors no longer reference it.
- Typed actors that use a `typed_actor_pointer` can now access the
  `run_{delayed,scheduled}` member functions.
<<<<<<< HEAD
- Typed response handles received support for converting them to observable or
  single objects.
- Typed actors that use the type-erased pointer-view type received access to the
  new flow API functions (e.g., `make_observable`).
=======
- Scheduled and delayed sends now return a disposable (#1362).
>>>>>>> d844748d

### Fixed

- The SPSC buffer now makes sure that subscribers get informed of a producer has
  already left before the subscriber appeared and vice versa. This fixes a race
  on the buffer that could cause indefinite hanging of an application.
- Fused stages now properly forward errors during the initial subscription to
  their observer.
- The `fan_out_request` request now properly deals with actor handles that
  respond with `void` (#1369).
- Fix subscription and event handling in flow buffer operator.
- Fix undefined behavior in getter functions of the flow `mcast` operator.
- Add checks to avoid potential UB when using `prefix_and_tail` or other
  operators that use the `ucast` operator internally.
- The `mcast` and `ucast` operators now stop calling `on_next` immediately when
  disposed.
- Actors no longer terminate despite having open streams (#1377).

## [0.19.0-rc.1] - 2022-10-31

### Added

- CAF now ships an all-new "flow API". This allows users to express data flows
  at a high level of abstraction with a ReactiveX-style interface. Please refer
  to new examples and the documentation for more details, as this is a large
  addition that we cannot cover in-depth here.
- CAF has received a new module: `caf.net`. This module enables CAF applications
  to interface with network protocols more directly than `caf.io`. The new
  module contains many low-level building blocks for implementing bindings to
  network protocols. However, CAF also ships ready-to-use, high-level APIs for
  WebSocket and HTTP. Please have a look at our new examples that showcase the
  new APIs!
- To complement the flow API as well as the new networking module, CAF also
  received a new set of `async` building blocks. Most notably, this includes
  asynchronous buffers for the flow API and futures / promises that enable the
  new HTTP request API. We plan on making these building blocks more general in
  the future for supporting a wider range of use cases.
- JSON inspectors now allow users to use a custom `type_id_mapper` to generate
  and parse JSON text that uses different names for the types than the C++ API.

### Fixed

- Passing a response promise to a run-delayed continuation could result in a
  heap-use-after-free if the actor terminates before the action runs. The
  destructor of the promise now checks for this case.
- Accessing URI fields now always returns the normalized string.
- Module options (e.g. for the `middleman`) now show up in `--long-help` output.
- Fix undefined behavior in the Qt group chat example (#1336).
- The `..._instance` convenience functions on the registry metric now properly
  support `double` metrics and histograms.
- The spinlock-based work-stealing implementation had severe performance issues
  on Windows in some cases. We have switched to a regular, mutex-based approach
  to avoid performance degradations. The new implementation also uses the
  mutexes for interruptible waiting on the work queues, which improves the
  responsiveness of the actor system (#1343).

### Changed

- Remote spawning of actors is no longer considered experimental.
- The output of `--dump-config` now prints valid config file syntax.
- When starting a new thread via CAF, the thread hooks API now receives an
  additional tag that identifies the component responsible for launching the new
  thread.
- Response promises now hold a strong reference to their parent actor to avoid
  `broken_promise` errors in some (legitimate) edge cases (#1361).
- The old, experimental `stream` API in CAF has been replaced by a new API that
  is based on the new flow API.

### Deprecated

- The obsolete meta-programming utilities `replies_to` and `reacts_to` no longer
  serve any purpose and are thus deprecated.
- The types `caf::byte`, `caf::optional` and `caf::string_view` became obsolete
  after switching to C++17. Consequently, these types are now deprecated in
  favor of their standard library counterpart.
- The group-based pub/sub mechanism never fit nicely into the typed messaging
  API and the fact that group messages use the regular mailbox makes it hard to
  separate regular communication from multi-cast messages. Hence, we decided to
  drop the group API and instead focus on the new flows and streams that can
  replace group-communication in many use cases.
- The "actor-composition operator" was added as a means to enable the first
  experimental streaming API. With that gone, there's no justification to keep
  this feature. While it has some neat niche-applications, the prevent some
  optimization we would like to apply to the messaging layer. Hence, we will
  remove this feature without a replacement.

### Removed

- The template type `caf::variant` also became obsolete when switching to C++17.
  Unfortunately, the implementation was not as standalone as its deprecated
  companions and some of the free functions like `holds_alternative` were too
  greedy and did not play nicely with ADL when using `std::variant` in the same
  code base. Since fixing `caf::variant` does not seem to be worth the time
  investment, we remove this type without a deprecation cycle.

## [0.18.7] - 2023-02-08

### Fixed

- The JSON parser no longer chokes when encountering `null` as last value before
  the closing parenthesis.
- The JSON reader now automatically widens integers to doubles as necessary.
- Parsing deeply nested JSON inputs no longer produces a stack overflow.
  Instead, the parser rejects any JSON with too many nesting levels.
- The `fan_out_request` request now properly deals with actor handles that
  respond with `void` (#1369). Note: back-ported fix from 0.19.

## [0.18.6] - 2022-03-24

### Added

- When adding CAF with exceptions enabled (default), the unit test framework now
  offers new check macros:
  - `CAF_CHECK_NOTHROW(expr)`
  - `CAF_CHECK_THROWS_AS(expr, type)`
  - `CAF_CHECK_THROWS_WITH(expr, str)`
  - `CAF_CHECK_THROWS_WITH_AS(expr, str, type)`

### Fixed

- The DSL function `run_until` miscounted the number of executed events, also
  causing `run_once` to report a wrong value. Both functions now return the
  correct result.
- Using `allow(...).with(...)` in unit tests without a matching message crashed
  the program. By adding a missing NULL-check, `allow` is now always safe to
  use.
- Passing a response promise to a run-delayed continuation could result in a
  heap-use-after-free if the actor terminates before the action runs. The
  destructor of the promise now checks for this case.
- Fix OpenSSL 3.0 warnings when building the OpenSSL module by switching to
  newer EC-curve API.
- When working with settings, `put`, `put_missing`, `get_if`, etc. now
  gracefully handle the `global` category when explicitly using it.
- Messages created from a `message_builder` did not call the destructors for
  their values, potentially causing memory leaks (#1321).

### Changed

- Since support of Qt 5 expired, we have ported the Qt examples to version 6.
  Hence, building the Qt examples now requires Qt in version 6.
- When compiling CAF with exceptions enabled (default), `REQUIRE*` macros,
  `expect` and `disallow` no longer call `abort()`. Instead, they throw an
  exception that only stops the current test instead of stopping the entire test
  program.
- Reporting of several unit test macros has been improved to show correct line
  numbers and provide better diagnostic of test errors.

## [0.18.5] - 2021-07-16

### Fixed

- 0.18.4 introduced a potential crash when using the OpenSSL module and
  encountering `SSL_ERROR_WANT_READ`. The crash manifested if CAF resumed a
  write operation but failed to fully reset its state. The state management (and
  consequently the crash) has been fixed.
- CAF now clears the actor registry before calling the destructors of loaded
  modules. This fixes undefined behavior that could occur in rare cases where
  actor cleanup code could run after loaded modules had been destroyed.

## [0.18.4] - 2021-07-07

### Added

- The new class `caf::telemetry::importer::process` allows users to get access
  to process metrics even when not configuring CAF to export metrics to
  Prometheus via HTTP.

### Changed

- Message views now perform the type-check in their constructor. With this
  change, the `make_*` utility functions are no longer mandatory and users may
  instead simply construct the view directly.

### Fixed

- Printing a `config_value` that contains a zero duration `timespan` now
  properly prints `0s` instead of `1s` (#1262). This bug most notably showed up
  when setting a `timespan` parameter such as `caf.middleman.heartbeat-interval`
  via config file or CLI to `0s` and then printing the config parameter, e.g.,
  via `--dump-config`.
- Blocking actors now release their private thread before decrementing the
  running-actors count to resolve a race condition during system shutdown that
  could result in the system hanging (#1266).
- When using the OpenSSL module, CAF could run into a state where the SSL layer
  wants to read data while CAF is trying to send data. In this case, CAF did not
  properly back off, causing high CPU load due to spinning and in some scenarios
  never recovering. This issue has been resolved by properly handling
  `SSL_ERROR_WANT_READ` on the transport (#1060).
- Scheduled actors now accept default handlers for down messages etc. with
  non-const apply operator such as lambda expressions declared as `mutable`.

### Removed

- Dropped three obsolete (and broken) macros in the `unit_test.hpp` header:
  `CAF_CHECK_FAILED`, `CAF_CHECK_FAIL` and `CAF_CHECK_PASSED`.

## [0.18.3] - 2021-05-21

### Added

- The `actor_system_config` now has an additional member called
  `config_file_path_alternatives`. With this, users can configure fallback paths
  for locating a configuration file. For example, an application `my-app` on a
  UNIX-like system could set `config_file_path` to `my-app.conf` and then add
  `/etc/my-app.conf` to `config_file_path_alternatives` in order to follow the
  common practice of looking into the current directory first before looking for
  a system-wide configuration file.

### Changed

- Counters in histogram buckets are now always integers, independently on the
  value type of the histogram. Buckets can never increase by fractional values.

### Deprecated

- All `parse` function overloads in `actor_system_config` that took a custom
  configuration file path as argument were deprecated in favor of consistently
  asking users to use the `config_file_path` and `config_file_path_alternatives`
  member variables instead

### Fixed

- For types that offer implicit type conversion, trying to construct a
  `result<T>` could result in ambiguity since compilers could construct either
  `T` itself or `expected<T>` for calling a constructor of `result<T>`. To fix
  the ambiguity, `result<T>` now accepts any type that allows constructing a `T`
  internally without requiring a type conversion to `T` as an argument (#1245).
- Fix configuration parameter lookup for the `work-stealing` scheduler policy.
- Applications that expose metrics to Prometheus properly terminate now.

## [0.18.2] - 2021-03-26

### Added

- CAF includes two new inspector types for consuming and generating
  JSON-formatted text: `json_writer` and `json_reader`.

### Changed

- Setter functions for fields may now return either `bool`, `caf::error` or
  `void`. Previously, CAF only allowed `bool`.

### Fixed

- Passing a getter and setter pair to an inspector via `apply` produced a
  compiler error for non-builtin types. The inspection API now recursively
  inspects user-defined types instead, as was the original intend (#1216).
- The handle type `typed_actor` now can construct from a `typed_actor_pointer`.
  This resolves a compiler error when trying to initialize a handle for
  `my_handle` from a self pointer of type `my_handle::pointer_view` (#1218).
- Passing a function reference to the constructor of an actor caused a compiler
  error when building with logging enabled. CAF now properly handles this edge
  case and logs such constructor arguments as `<unprintable>` (#1229).
- The CLI parser did not recognize metrics filters. Hence, passing
  `--caf.metrics-filters.actors.includes=...` to a CAF application resulted in
  an error. The `includes` and `excludes` filters are now consistently handled
  and accepted in config files as well as on the command line (#1238).
- Silence a deprecated-enum-conversion warning for `std::byte` (#1230).
- Fix heap-use-after-free when accessing the meta objects table in applications
  that leave the `main` function while the actor system and its worker threads
  are still running (#1241).
- The testing DSL now properly accounts for the message prioritization of actors
  (suspending regular behavior until receiving the response) when using
  `request.await` (#1232).

## [0.18.1] - 2021-03-19

### Fixed

- Version 0.18.0 introduced a regression on the system parameter
  `caf.middleman.heartbeat-interval` (#1235). We have addressed the issue by
  porting the original fix for CAF 0.17.5 (#1095) to the 0.18 series.

## [0.18.0] - 2021-01-25

### Added

- The enum `caf::sec` received an additional error code: `connection_closed`.
- The new `byte_span` and `const_byte_span` aliases provide convenient
  definitions when working with sequences of bytes.
- The base metrics now include four new histograms for illuminating the I/O
  module: `caf.middleman.inbound-messages-size`,
  `caf.middleman.outbound-messages-size`, `caf.middleman.deserialization-time`
  and `caf.middleman.serialization-time`.
- The macro `CAF_ADD_TYPE_ID` now accepts an optional third parameter for
  allowing users to override the default type name.
- The new function pair `get_as` and `get_or` model type conversions on a
  `config_value`. For example, `get_as<int>(x)` would convert the content of `x`
  to an `int` by either casting numeric values to `int` (with bound checks) or
  trying to parse the input of `x` if it contains a string. The function
  `get_or` already existed for `settings`, but we have added new overloads for
  generalizing the function to `config_value` as well.
- The `typed_response_promise` received additional member functions to mirror
  the interface of the untyped `response_promise`.
- Configuration files now allow dot-separated notation for keys. For example,
  users may write `caf.scheduler.max-threads = 4` instead of the nested form
  `caf { scheduler { max-threads = 4 } }`.

### Deprecated

- The new `get_as` and `get_or` function pair makes type conversions on a
  `config_value` via `get`, `get_if`, etc. obsolete. We will retain the
  STL-style interface for treating a `config_value` as a `variant`-like type.

### Changed

- When using `CAF_MAIN`, CAF now looks for the correct default config file name,
  i.e., `caf-application.conf`.
- Simplify the type inspection API by removing the distinction between
  `apply_object` and `apply_value`. Instead, inspectors only offer `apply` and
  users may now also call `map`, `list`, and `tuple` for unboxing simple wrapper
  types. Furthermore, CAF no longer automatically serializes enumeration types
  using their underlying value because this is fundamentally unsafe.
- CAF no longer parses the input to string options on the command line. For
  example, `my_app '--msg="hello"'` results in CAF storing `"hello"` (including
  the quotes) for the config option `msg`. Previously, CAF tried to parse any
  string input on the command-line that starts with quotes in the same way it
  would parse strings from a config file, leading to very unintuitive results in
  some cases (#1113).
- Response promises now implicitly share their state when copied. Once the
  reference count for the state reaches zero, CAF now produces a
  `broken_promise` error if the actor failed to fulfill the promise by calling
  either `dispatch` or `delegate`.

### Fixed

- Setting an invalid credit policy no longer results in a segfault (#1140).
- Version 0.18.0-rc.1 introduced a regression that prevented CAF from writing
  parameters parsed from configuration files back to variables. The original
  behavior has been restored, i.e., variables synchronize with user input from
  configuration files and CLI arguments (#1145).
- Restore correct functionality of `middleman::remote_lookup` (#1146). This
  fixes a regression introduced in version 0.18.0-rc.1
- Fixed an endless recursion when using the `default_inspector` from `inspect`
  overloads (#1147).
- CAF 0.18 added support for `make_behavior` in state classes. However, CAF
  erroneously picked this member function over running the function body when
  spawning function-based actors (#1149).
- When passing `nullptr` or custom types with implicit conversions to
  `const char*` to `deep_to_string`, CAF could run into a segfault in the former
  case or do unexpected things in the latter case. The stringification inspector
  now matches precisely on pointer types to stop the compiler from doing
  implicit conversions in the first place.
- Building executables that link to CAF on 32-bit Linux versions using GCC
  failed due to undefined references to `__atomic_fetch` symbols. Adding a CMake
  dependency for `caf_core` to libatomic gets executables to compile and link as
  expected (#1153).
- Fixed a regression for remote groups introduced in 0.18.0-rc.1 (#1157).
- CAF 0.18 introduced the option to set different `excluded-components` filters
  for file and console log output. However, CAF rejected all events that matched
  either filter. The new implementation uses the *intersection* of both filters
  to reject log messages immediately (before enqueueing it to the logger's
  queue) and then applies the filters individually when generating file or
  console output.
- Fix memory leaks when deserializing URIs and when detaching the content of
  messages (#1160).
- Fix undefined behavior in `string_view::compare` (#1164).
- Fix undefined behavior when passing `--config-file=` (i.e., without actual
  argument) to CAF applications (#1167).
- Protect against self-assignment in a couple of CAF classes (#1169).
- Skipping high-priority messages resulted in CAF lowering the priority to
  normal. This unintentional demotion has been fixed (#1171).
- Fix undefined behavior in the experimental datagram brokers (#1174).
- Response promises no longer send empty messages in response to asynchronous
  messages.
- `CAF_ADD_TYPE_ID` now works with types that live in namespaces that also exist
  as nested namespace in CAF such as `detail` or `io` (#1195).
- Solved a race condition on detached actors that blocked ordinary shutdown of
  actor systems in some cases (#1196).

## [0.18.0-rc.1] - 2020-09-09

### Added

- The new `fan_out_request` function streamlines fan-out/fan-in work flows (see
  the new example in `examples/message_passing/fan_out_request.cpp` as well as
  the new manual entry). The policy-based design further allows us to support
  more use cases in the future (#932, #964).
- We introduced the lightweight template class `error_code` as an alternative to
  the generic but more heavyweight class `error`. The new error code abstraction
  simply wraps an enumeration type without allowing users to add additional
  context such as error messages. However, whenever such information is
  unneeded, the new class is much more efficient than using `error`.
- Tracing messages in distributed systems is a common practice for monitoring
  and debugging message-based systems. The new `tracing_data` abstraction in CAF
  enables users to augment messages between actors with arbitrary meta data.
  This is an experimental API that requires building CAF with the CMake option
  `CAF_ENABLE_ACTOR_PROFILER` (#981).
- Add compact `from..to..step` list notation in configuration files. For
  example, `[1..3]` expands to `[1, 2, 3]` and `[4..-4..-2]` expands to
  `[4, 2, 0, -2, -4]` (#999).
- Allow config keys to start with numbers (#1014).
- The `fan_out_request` function got an additional policy for picking just the
  fist result: `select_any` (#1012).
- Run-time type information in CAF now uses 16-bit type IDs. Users can assign
  this ID by specializing `type_id` manually (not recommended) or use the new
  API for automatically assigning ascending IDs inside `CAF_BEGIN_TYPE_ID_BLOCK`
  and `CAF_END_TYPE_ID_BLOCK` code blocks.
- The new typed view types `typed_message_view` and `const_typed_message_view`
  make working with `message` easier by providing a `std::tuple`-like interface
  (#1034).
- The class `exit_msg` finally got its missing `operator==` (#1039).
- The class `node_id` received an overload for `parse` to allow users to convert
  the output of `to_string` back to the original ID (#1058).
- Actors can now `monitor` and `demonitor` CAF nodes (#1042). Monitoring a CAF
  node causes the actor system to send a `node_down_msg` to the observer when
  losing connection to the monitored node.
- In preparation of potential future API additions/changes, CAF now includes an
  RFC4122-compliant `uuid` class.
- The new trait class `is_error_code_enum` allows users to enable conversion of
  custom error code enums to `error` and `error_code`.
- CAF now enables users to tap into internal CAF metrics as well as adding their
  own instrumentation! Since this addition is too large to cover in a changelog
  entry, please have a look at the new *Metrics* Section of the manual to learn
  more.

### Deprecated

- The `to_string` output for `error` now renders the error code enum by default.
  This renders the member functions `actor_system::render` and
  `actor_system_config::render` obsolete.
- Actors that die due to an unhandled exception now use `sec::runtime_error`
  consistently. This makes `exit_reason::unhandled_exception` obsolete.

### Changed

- CAF now requires C++17 to build.
- On UNIX, CAF now uses *visibility hidden* by default. All API functions and
  types that form the ABI are explicitly exported using module-specific macros.
  On Windows, this change finally enables building native DLL files.
- We switched our coding style to the C++17 nested namespace syntax.
- CAF used to generate the same node ID when running on the same machine and
  only differentiates actors systems by their process ID. When running CAF
  instances in a container, this process ID is most likely the same for each
  run. This means two containers can produce the same node ID and thus
  equivalent actor IDs. In order to make it easier to use CAF in a containerized
  environment, we now generate unique (random) node IDs (#970).
- We did a complete redesign of all things serialization. The central class
  `data_processor` got removed. The two classes for binary serialization no
  longer extend the generic interfaces `serializer` and `deserializer` in order
  to avoid the overhead of dynamic dispatching as well as the runtime cost of
  `error` return values. This set of changes leads so some code duplication,
  because many CAF types now accept a generic `(de)serializer` as well as a
  `binary_(de)serializer` but significantly boosts performance in the hot code
  paths of CAF (#975).
- With C++17, we no longer support compilers without support for `thread_local`.
  Consequently, we removed all workarounds and switched to the C++ keyword
  (#996).
- Our manual now uses `reStructuredText` instead of `LaTeX`. We hope this makes
  extending the manual easier and lowers the barrier to entry for new
  contributors.
- A `stateful_actor` now forwards excess arguments to the `State` rather than to
  the `Base`. This enables states with non-default constructors. When using
  `stateful_actor<State>` as pointer type in function-based actors, nothing
  changes (i.e. the new API is backwards compatible for this case). However,
  calling `spawn<stateful_actor<State>>(xs...)` now initializes the `State` with
  the argument pack `xs...` (plus optionally a `self` pointer as first
  argument). Furthermore, the state class can now provide a `make_behavior`
  member function to initialize the actor (this has no effect for function-based
  actors).
- In order to stay more consistent with naming conventions of the standard
  library, we have renamed some values of the `pec` enumeration:
  + `illegal_escape_sequence` => `invalid_escape_sequence`
  + `illegal_argument` => `invalid_argument`
  + `illegal_category` => `invalid_category`
- CAF no longer automagically flattens `tuple`, `optional`, or `expected` when
  returning these types from message handlers. Users can simply replace
  `std::tuple<A, B, C>` with `caf::result<A, B, C>` for returning more than one
  value from a message handler.
- A `caf::result` can no longer represent `skip`. Whether a message gets skipped
  or not is now only for the default handler to decide. Consequently, default
  handlers now return `skippable_result` instead of `result<message>`. A
  skippable result is a variant over `delegated<message>`, `message`, `error`,
  or `skip_t`. The only good use case for message handlers that skip a message
  in their body was in typed actors for getting around the limitation that a
  typed behavior always must provide all message handlers (typed behavior assume
  a complete implementation of the interface). This use case received direct
  support: constructing a typed behavior with `partial_behavior_init` as first
  argument suppresses the check for completeness.
- In order to reduce complexity of typed actors, CAF defines interfaces as a set
  of function signatures rather than using custom metaprogramming facilities.
  Function signatures *must* always wrap the return type in a `result<T>`. For
  example: `typed_actor<result<double>(double)>`. We have reimplemented the
  metaprogramming facilities `racts_to<...>` and `replies_to<...>::with<...>`
  as an alternative way of writing the function signature.
- All parsing functions in `actor_system_config` that take an input stream
  exclusively use the new configuration syntax (please consult the manual for
  details and examples for the configuration syntax).
- The returned string of `name()` must not change during the lifetime of an
  actor. Hence, `stateful_actor` now only considers static `name` members in its
  `State` for overriding this function. CAF always assumed names belonging to
  *types*, but did not enforce it because the name was only used for logging.
  Since the new metrics use this name for filtering now, we enforce static names
  in order to help avoid hard-to-find issues with the filtering mechanism.
- The type inspection API received a complete overhaul. The new DSL for writing
  `inspect` functions exposes the entire structure of an object to CAF. This
  enables inspectors to read and write a wider range of data formats. In
  particular human-readable, structured data such as configuration files, JSON,
  XML, etc. The inspection API received too many changes to list them here.
  Please refer to the manual section on type inspection instead.

### Removed

- A vendor-neutral API for GPGPU programming sure sounds great. Unfortunately,
  OpenCL did not catch on in the way we had hoped. At this point, we can call
  OpenCL dead and gone. There is only legacy support available and recent
  versions of the standard were never implemented in the first place.
  Consequently, we've dropped the `opencl` module.
- The old `duration` type is now superseded by `timespan` (#994).
- The enum `match_result` became obsolete. Individual message handlers can no
  longer skip messages. Hence, message handlers can only succeed (match) or not.
  Consequently, invoking a message handler or behavior now returns a boolean.
- All member functions of `scheduled_actor` for adding stream managers (such as
  `make_source`) were removed in favor their free-function equivalent, e.g.,
  `attach_stream_source`
- The configuration format of CAF has come a long way since first starting to
  allow user-defined configuration via `.ini` files. Rather than sticking with
  the weird hybrid that evolved over the years, we finally get rid of the last
  pieces of INI syntax and go with the much cleaner, scoped syntax. The new
  default file name for configuration files is `caf-application.conf`.

### Fixed

- Fix uninstall target when building CAF as CMake subdirectory.
- Using `inline_all_enqueues` in deterministic unit tests could result in
  deadlocks when calling blocking functions in message handlers. This function
  now behaves as expected (#1016).
- Exceptions while handling requests now trigger error messages (#1055).
- The member function `demonitor` falsely refused typed actor handles. Actors
  could monitor typed actors but not demonitoring it again. This member function
  is now a template that accepts any actor handle in the same way `monitor`
  already did.
- The `typed_actor_view` decorator lacked several member functions such as
  `link_to`, `send_exit`, etc. These are now available.
- Constructing a `typed_actor` handle from a pointer view failed du to a missing
  constructor overload. This (explicit) overload now exists and the conversion
  should work as expected.
- Sending floating points to remote actors changed `infinity` and `NaN` to
  garbage values (#1107). The fixed packing / unpacking routines for IEEE 754
  values keep these non-numeric values intact now. It is worth mentioning that
  the new algorithm downgrades signaling NaN values to silent NaN values,
  because the standard API does not provide predicates to distinguish between the
  two. This should have no implications for real-world applications, because
  actors that produce a signaling NaN trigger trap handlers before sending
  the result to another actor.
- The URI parser stored IPv4 addresses as strings (#1123). Users can now safely
  assume that the parsed URI for `tcp://127.0.0.1:8080` returns an IP address
  when calling `authority().host`.

## [0.17.7] - Unreleased

### Fixed

- Datagram servants of UDP socket managers were not added as children to their
  parent broker on creation, which prevented proper system shutdown in some
  cases. Adding all servants consistently to the broker should make sure UDP
  brokers terminate correctly (#1133).
- Backport stream manager fix from CAF 0.18 for fused downstream managers that
  prevent loss of messages during regular actor shutdown.

## [0.17.6] - 2020-07-24

### Fixed

- Trying to connect to an actor published via the OpenSSL module with the I/O
  module no longer hangs indefinitely (#1119). Instead, the OpenSSL module
  immediately closes the socket if initializing the SSL session fails.

## [0.17.5] - 2020-05-13

### Added

- In order to allow users to start migrating towards upcoming API changes, CAF
  0.17.5 includes a subset of the CAF 0.18 `type_id` API. Listing all
  user-defined types between `CAF_BEGIN_TYPE_ID_BLOCK` and
  `CAF_END_TYPE_ID_BLOCK` assigns ascending type IDs. Only one syntax for
  `CAF_ADD_ATOM` exists, since the atom text is still mandatory. Assigning type
  IDs has no immediate effect by default. However, the new function
  `actor_system_config::add_message_types` accepts an ID block and adds
  runtime-type information for all types in the block.
- In order to opt into the compile-time checks for all message types, users can
  set the `CAF_ENABLE_TYPE_ID_CHECKS` CMake flag to `ON` (pass
  `--enable-type-id-checks` when using the `configure` script). Building CAF
  with this option causes compiler errors when sending a type without a type ID.
  This option in conjunction with the new `add_message_types` function removes a
  common source of bugs: forgetting to call `add_message_type<T>` for all types
  that can cross the wire.

### Changed

- Our manual now uses `reStructuredText` instead of `LaTeX` (backport from
  [0.18.0]).

### Fixed

- Fix handling of OS-specific threading dependency in CMake.
- Fix uninstall target when building CAF as CMake subdirectory (backport from
  [0.18.0]).
- Fix potential deadlock with `inline_all_enqueues` (backport from [0.18.0]).
- Exceptions while handling requests now trigger error messages (backport from
  [0.18.0]).
- Fix build on GCC 7.2
- Fix build error in the OpenSSL module under some MSVC configurations
- Serializer and deserializer now accept `std::chrono::time_point` for all clock
  types instead of hard-wiring `std::system_clock`.
- In some edge cases, actors failed to shut down properly when hosting a stream
  source (#1076). The handshake process for a graceful shutdown has been fixed.
- Fixed a compiler error on Clang 10 (#1077).
- Setting lists and dictionaries on the command line now properly overrides
  default values and values from configuration files instead of appending to
  them (#942).
- Using unquoted strings in command-line arguments inside lists now works as
  expected. For example, `--foo=abc,def` is now equivalent to
  `--foo=["abc", "def"]`.
- Fixed a type mismatch in the parameter `middleman.heartbeat-interval` (#1095).
  CAF consistently uses `timespan` for this parameter now.

## [0.17.4] - 2019-02-08

### Added

- The class `exit_msg` finally got its missing `operator==` (#1039, backport
  from [0.18.0]).

### Changed

- Make sure actors that receive stream input shut down properly (#1019).
- Improve `to_string` output for `caf::error` (#1021).
- Properly report errors to users while connecting two CAF nodes (#1023).
- Simplify crosscompilation: remove build dependency on code generators (#1026).
- Leave CXX settings to the (CMake) parent when building as subdirectory (#1032).
- Build without documentation in subdirectory mode (#1037).
- Allow parents to set `OPENSSL_INCLUDE_DIR` in subdirectory mode (#1037).
- Add `-pthread` flag on UNIX when looking for `libc++` support (#1038).
- Avoid producing unexpected log files (#1024).

### Fixed

- Accept numbers as keys in the config syntax (#1014).
- Fix undesired function hiding in `fused_downstream_manager` (#1020).
- Fix behavior of `inline_all_enqueues` in the testing DSL (#1016).
- Fix path recognition in the URI parser, e.g., `file:///` is now valid (#1013).

## [0.17.3] - 2019-11-11

### Added

- Add support for OpenBSD (#955).
- Provide uniform access to actor properties (#958).
- Add missing `to_string(pec)` (#940).

### Fixed

- Fix bug in stream managers that caused finalizers to get called twice (#937).
- Fix verbosity level with disabled console output (#953).
- Fix excessive buffering in stream stages (#952).

## [0.17.2] - 2019-10-20

### Added

- Add `scheduled_send` for delayed sends with absolute timeout (#901).
- Allow actors based on composable behaviors to use the streaming API (#902).
- Support arbitrary list and map types in `config_value` (#925).
- Allow users to extend the `config_value` API (#929, #938).

### Changed

- Reduce stack usage of serializers (#912).
- Use default installation directories on GNU/Linux (#917).

### Fixed

- Fix memory leak when deserializing `node_id` (#905).
- Fix composition of statically typed actors using streams (#908).
- Fix several warnings on GCC and Clang (#915).
- Fix `holds_alternative` and `get_if` for `settings` (#920).
- Fix silent dropping of errors in response handlers (#935).
- Fix stall in `remote_group` on error (#933).

## [0.17.1] - 2019-08-31

### Added

- Support nesting of group names in .ini files (#870).
- Support all alphanumeric characters in config group names (#869).

### Changed

- Improve CMake setup when building CAF as subfolder (#866).
- Properly set CLI remainder (#871).

### Fixed

- Fix endless loop in config parser (#894).
- Fix debug build with Clang 7 on Linux (#861).
- Fix type-specific parsing of config options (#814).
- Fix potential deadlock in proxy registry (#880).
- Fix output of --dump-config (#876).
- Fix potential segfault when using streams with trace logging enabled (#878).
- Fix handling of containers with user-defined types (#867).
- Fix `defaulted_function_deleted` warning on Clang (#859).

## [0.17.0] - 2019-07-27

### Added

- Add marker to make categories optional on the CLI. Categories are great at
  organizing program options. However, on the CLI they get in the way quickly.
  This change allows developers to prefix category names with `?` to make it
  optional on the CLI.
- Add conversion from `nullptr` to intrusive and COW pointer types.
- Support move-only behavior functions.
- Allow users to omit `global` in config files.
- Allow IPO on GCC/Clang.

### Changed

- Parallelize deserialization of messages received over the network (#821).
  Moving the deserialization out of the I/O loop significantly increases
  performance. In our benchmark, CAF now handles up to twice as many messages
  per second.
- Relax ini syntax for maps by making `=` for defining maps and `,` for
  separating key-value pairs optional. For example, this change allows to
  rewrite an entry like this:
  ```ini
  logger = {
    console-verbosity='trace',
    console='colored'
  }
  ```
  to a slightly less noisy version such as this:
  ```ini
  logger {
    console-verbosity='trace'
    console='colored'
  }
  ```
- Allow apps to always use the `logger`, whether or not CAF was compiled with
  logging enabled.
- Streamline direct node-to-node communication and support multiple app
  identifiers.
- Reimplement `binary_serializer` and `binary_deserializer` without STL-style
  stream buffers for better performance.

### Fixed

- Fix performance of the thread-safe actor clock (#849). This clock type is used
  whenever sending requests, delayed messages, receive timeouts etc. With this
  change, CAF can handle about 10x more timeouts per second.
- Fix multicast address detection in `caf::ipv4_address.cpp` (#853).
- Fix disconnect issue / WSAGetLastError usage on Windows (#846).
- Fix `--config-file` option (#841).
- Fix parsing of CLI arguments for strings and atom values.

## [0.16.5] - 2019-11-11

### Added

- Support for OpenBSD.

## [0.16.4] - 2019-11-11

### Fixed

- Backport parser fixes from the CAF 0.17 series.
- Silence several compiler warnings on GCC and Clang.

## [0.16.3] - 2018-12-27

### Added

- The new class `cow_tuple` provides an `std::tuple`-like interface for a
  heap-allocated, copy-on-write tuple.
- Missing overloads for `dictionary`.
- The new `to_lowercase` function for atoms allows convenient conversion without
  having to convert between strings and atoms.

### Changed

- Printing timestamps now consistently uses ISO 8601 format.
- The logger now uses a bounded queue. This change in behavior will cause the
  application to slow down when logging faster than the logger can do I/O, but
  the queue can no longer grow indefinitely.
- Actors now always try to dequeue from the high-priority queue first.

### Fixed

- Solved linker errors related to `socket_guard` in some builds.
- Fix the logger output for class names.
- Deserializing into non-empty containers appended to the content instead of
  overriding it. The new implementation properly clears the container before
  filling it.
- The `split` function from the string algorithms header now works as the
  documentation states.
- Silence several compiler warnings on GCC and Clang.

## [0.16.2] - 2018-11-03

### Fixed

- The copy-on-write pointer used by `message` failed to release memory in some
  cases. The resulting memory leak is now fixed.

## [0.16.1] - 2018-10-31

### Added

- Adding additional flags for the compiler when using the `configure` script is
  now easier thanks to the `--extra-flags=` option.
- The actor clock now supports non-overriding timeouts.
- The new `intrusive_cow_ptr` is a smart pointer for copy-on-write access.

### Changed

- Improve `noexcept`-correctness of `variant`.
- CAF threads now have recognizable names in a debugger.
- The middleman now passes `CLOEXEC` on `socket`/`accept`/`pipe` calls.
- Users can now set the log verbosity for file and console output separately.

### Fixed

- A `dictionary` now properly treats C-strings as strings when using `emplace`.
- Eliminate a potential deadlock in the thread-safe actor clock.
- Added various missing includes and forward declarations.

## [0.16.0] - 2018-09-03

### Added

- As part of [CE-0002](https://git.io/Jvoo5), `config_value` received support
  for lists, durations and dictionaries. CAF now exposes the content of an actor
  system config as a dictionary of `config_value`. The free function `get_or`
  offers convenient access to configuration parameters with hard-coded defaults
  as fallback.
- The C++17-compatible `string_view` class enables us to make use of recent
  standard addition without having to wait until it becomes widely available.
- In preparation of plans for future convenience API, we've added `uri`
  according to [RFC 3986](https://tools.ietf.org/html/rfc3986) as well as
  `ipv6_address` and `ipv4_address`.
- A new, experimental streaming API. Please have a look at the new manual
  section for more details.

### Deprecated

- Going forward, the preferred way to access configuration parameters is using
  the new `get_or` API. Hence, these member variables are now deprecated in
  `actor_system_config`:
  + `scheduler_policy`
  + `scheduler_max_threads`
  + `scheduler_max_throughput`
  + `scheduler_enable_profiling`
  + `scheduler_profiling_ms_resolution`
  + `scheduler_profiling_output_file`
  + `work_stealing_aggressive_poll_attempts`
  + `work_stealing_aggressive_steal_interval`
  + `work_stealing_moderate_poll_attempts`
  + `work_stealing_moderate_steal_interval`
  + `work_stealing_moderate_sleep_duration_us`
  + `work_stealing_relaxed_steal_interval`
  + `work_stealing_relaxed_sleep_duration_us`
  + `logger_file_name`
  + `logger_file_format`
  + `logger_console`
  + `logger_console_format`
  + `logger_verbosity`
  + `logger_inline_output`
  + `middleman_network_backend`
  + `middleman_app_identifier`
  + `middleman_enable_automatic_connections`
  + `middleman_max_consecutive_reads`
  + `middleman_heartbeat_interval`
  + `middleman_detach_utility_actors`
  + `middleman_detach_multiplexer`
  + `middleman_cached_udp_buffers`
  + `middleman_max_pending_msgs`

### Removed

- The `boost::asio` was part of an initiative to contribute CAF as
  `boost::actor`. Since there was little interest by the Boost community, this
  backend now serves no purpose.

### Fixed

- Setting the log level to `quiet` now properly suppresses any log output.
- Configuring colored terminal output should now print colored output.

[Unreleased]: https://github.com/actor-framework/actor-framework/compare/0.19.0-rc.1...master
[0.19.0-rc.1]: https://github.com/actor-framework/actor-framework/releases/0.19.0-rc.1
[0.18.7]: https://github.com/actor-framework/actor-framework/releases/0.18.7
[0.18.6]: https://github.com/actor-framework/actor-framework/releases/0.18.6
[0.18.5]: https://github.com/actor-framework/actor-framework/releases/0.18.5
[0.18.4]: https://github.com/actor-framework/actor-framework/releases/0.18.4
[0.18.3]: https://github.com/actor-framework/actor-framework/releases/0.18.3
[0.18.2]: https://github.com/actor-framework/actor-framework/releases/0.18.2
[0.18.1]: https://github.com/actor-framework/actor-framework/releases/0.18.1
[0.18.0]: https://github.com/actor-framework/actor-framework/releases/0.18.0
[0.18.0-rc.1]: https://github.com/actor-framework/actor-framework/releases/0.18.0-rc.1
[0.17.7]: https://github.com/actor-framework/actor-framework/compare/0.17.6...release/0.17
[0.17.6]: https://github.com/actor-framework/actor-framework/releases/0.17.6
[0.17.5]: https://github.com/actor-framework/actor-framework/releases/0.17.5
[0.17.4]: https://github.com/actor-framework/actor-framework/releases/0.17.4
[0.17.3]: https://github.com/actor-framework/actor-framework/releases/0.17.3
[0.17.2]: https://github.com/actor-framework/actor-framework/releases/0.17.2
[0.17.1]: https://github.com/actor-framework/actor-framework/releases/0.17.1
[0.17.0]: https://github.com/actor-framework/actor-framework/releases/0.17.0
[0.16.5]: https://github.com/actor-framework/actor-framework/releases/0.16.5
[0.16.4]: https://github.com/actor-framework/actor-framework/releases/0.16.4
[0.16.3]: https://github.com/actor-framework/actor-framework/releases/0.16.3
[0.16.2]: https://github.com/actor-framework/actor-framework/releases/0.16.2
[0.16.1]: https://github.com/actor-framework/actor-framework/releases/0.16.1
[0.16.0]: https://github.com/actor-framework/actor-framework/releases/0.16.0<|MERGE_RESOLUTION|>--- conflicted
+++ resolved
@@ -16,14 +16,11 @@
   unreachable if other actors no longer reference it.
 - Typed actors that use a `typed_actor_pointer` can now access the
   `run_{delayed,scheduled}` member functions.
-<<<<<<< HEAD
+- Scheduled and delayed sends now return a disposable (#1362).
 - Typed response handles received support for converting them to observable or
   single objects.
 - Typed actors that use the type-erased pointer-view type received access to the
   new flow API functions (e.g., `make_observable`).
-=======
-- Scheduled and delayed sends now return a disposable (#1362).
->>>>>>> d844748d
 
 ### Fixed
 
