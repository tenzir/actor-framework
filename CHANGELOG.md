# Changelog

All notable changes to this project will be documented in this file. The format
is based on [Keep a Changelog](https://keepachangelog.com).

## [Unreleased]

### Added

- CAF includes two new inspector types for consuming and generating
  JSON-formatted text: `json_writer` and `json_reader`.

### Changed

- Setter functions for fields may now return either `bool`, `caf::error` or
  `void`. Previously, CAF only allowed `bool`.

### Fixed

- Passing a getter and setter pair to an inspector via `apply` produced a
  compiler error for non-builtin types. The inspection API now recursively
  inspects user-defined types instead, as was the original intend (#1216).
- The handle type `typed_actor` now can construct from a `typed_actor_pointer`.
  This resolves a compiler error when trying to initialize a handle for
  `my_handle` from a self pointer of type `my_handle::pointer_view` (#1218).
- Passing a function reference to the constructor of an actor caused a compiler
  error when building with logging enabled. CAF now properly handles this edge
  case and logs such constructor arguments as `<unprintable>` (#1229).
<<<<<<< HEAD
- Silence a deprecated-enum-conversion warning for `std::byte` (#1230).
=======
- The CLI parser did not recognize metrics filters. Hence, passing
  `--caf.metrics-filters.actors.includes=...` to a CAF application resulted in
  an error. The `includes` and `excludes` filters are now consistently handled
  and accepted in config files as well as on the command line (#1238).
>>>>>>> f87938a3

## [0.18.0] - 2021-01-25

### Added

- The enum `caf::sec` received an additional error code: `connection_closed`.
- The new `byte_span` and `const_byte_span` aliases provide convenient
  definitions when working with sequences of bytes.
- The base metrics now include four new histograms for illuminating the I/O
  module: `caf.middleman.inbound-messages-size`,
  `caf.middleman.outbound-messages-size`, `caf.middleman.deserialization-time`
  and `caf.middleman.serialization-time`.
- The macro `CAF_ADD_TYPE_ID` now accepts an optional third parameter for
  allowing users to override the default type name.
- The new function pair `get_as` and `get_or` model type conversions on a
  `config_value`. For example, `get_as<int>(x)` would convert the content of `x`
  to an `int` by either casting numeric values to `int` (with bound checks) or
  trying to parse the input of `x` if it contains a string. The function
  `get_or` already existed for `settings`, but we have added new overloads for
  generalizing the function to `config_value` as well.
- The `typed_response_promise` received additional member functions to mirror
  the interface of the untyped `response_promise`.
- Configuration files now allow dot-separated notation for keys. For example,
  users may write `caf.scheduler.max-threads = 4` instead of the nested form
  `caf { scheduler { max-threads = 4 } }`.

### Deprecated

- The new `get_as` and `get_or` function pair makes type conversions on a
  `config_value` via `get`, `get_if`, etc. obsolete. We will retain the
  STL-style interface for treating a `config_value` as a `variant`-like type.

### Changed

- When using `CAF_MAIN`, CAF now looks for the correct default config file name,
  i.e., `caf-application.conf`.
- Simplify the type inspection API by removing the distinction between
  `apply_object` and `apply_value`. Instead, inspectors only offer `apply` and
  users may now also call `map`, `list`, and `tuple` for unboxing simple wrapper
  types. Furthermore, CAF no longer automatically serializes enumeration types
  using their underlying value because this is fundamentally unsafe.
- CAF no longer parses the input to string options on the command line. For
  example, `my_app '--msg="hello"'` results in CAF storing `"hello"` (including
  the quotes) for the config option `msg`. Previously, CAF tried to parse any
  string input on the command-line that starts with quotes in the same way it
  would parse strings from a config file, leading to very unintuitive results in
  some cases (#1113).
- Response promises now implicitly share their state when copied. Once the
  reference count for the state reaches zero, CAF now produces a
  `broken_promise` error if the actor failed to fulfill the promise by calling
  either `dispatch` or `delegate`.

### Fixed

- Setting an invalid credit policy no longer results in a segfault (#1140).
- Version 0.18.0-rc.1 introduced a regression that prevented CAF from writing
  parameters parsed from configuration files back to variables. The original
  behavior has been restored, i.e., variables synchronize with user input from
  configuration files and CLI arguments (#1145).
- Restore correct functionality of `middleman::remote_lookup` (#1146). This
  fixes a regression introduced in version 0.18.0-rc.1
- Fixed an endless recursion when using the `default_inspector` from `inspect`
  overloads (#1147).
- CAF 0.18 added support for `make_behavior` in state classes. However, CAF
  erroneously picked this member function over running the function body when
  spawning function-based actors (#1149).
- When passing `nullptr` or custom types with implicit conversions to
  `const char*` to `deep_to_string`, CAF could run into a segfault in the former
  case or do unexpected things in the latter case. The stringification inspector
  now matches precisely on pointer types to stop the compiler from doing
  implicit conversions in the first place.
- Building executables that link to CAF on 32-bit Linux versions using GCC
  failed due to undefined references to `__atomic_fetch` symbols. Adding a CMake
  dependency for `caf_core` to libatomic gets executables to compile and link as
  expected (#1153).
- Fixed a regression for remote groups introduced in 0.18.0-rc.1 (#1157).
- CAF 0.18 introduced the option to set different `excluded-components` filters
  for file and console log output. However, CAF rejected all events that matched
  either filter. The new implementation uses the *intersection* of both filters
  to reject log messages immediately (before enqueueing it to the logger's
  queue) and then applies the filters individually when generating file or
  console output.
- Fix memory leaks when deserializing URIs and when detaching the content of
  messages (#1160).
- Fix undefined behavior in `string_view::compare` (#1164).
- Fix undefined behavior when passing `--config-file=` (i.e., without actual
  argument) to CAF applications (#1167).
- Protect against self-assignment in a couple of CAF classes (#1169).
- Skipping high-priority messages resulted in CAF lowering the priority to
  normal. This unintentional demotion has been fixed (#1171).
- Fix undefined behavior in the experimental datagram brokers (#1174).
- Response promises no longer send empty messages in response to asynchronous
  messages.
- `CAF_ADD_TYPE_ID` now works with types that live in namespaces that also exist
  as nested namespace in CAF such as `detail` or `io` (#1195).
- Solved a race condition on detached actors that blocked ordinary shutdown of
  actor systems in some cases (#1196).

## [0.18.0-rc.1] - 2020-09-09

### Added

- The new `fan_out_request` function streamlines fan-out/fan-in work flows (see
  the new example in `examples/message_passing/fan_out_request.cpp` as well as
  the new manual entry). The policy-based design further allows us to support
  more use cases in the future (#932, #964).
- We introduced the lightweight template class `error_code` as an alternative to
  the generic but more heavyweight class `error`. The new error code abstraction
  simply wraps an enumeration type without allowing users to add additional
  context such as error messages. However, whenever such information is
  unneeded, the new class is much more efficient than using `error`.
- Tracing messages in distributed systems is a common practice for monitoring
  and debugging message-based systems. The new `tracing_data` abstraction in CAF
  enables users to augment messages between actors with arbitrary meta data.
  This is an experimental API that requires building CAF with the CMake option
  `CAF_ENABLE_ACTOR_PROFILER` (#981).
- Add compact `from..to..step` list notation in configuration files. For
  example, `[1..3]` expands to `[1, 2, 3]` and `[4..-4..-2]` expands to
  `[4, 2, 0, -2, -4]` (#999).
- Allow config keys to start with numbers (#1014).
- The `fan_out_request` function got an additional policy for picking just the
  fist result: `select_any` (#1012).
- Run-time type information in CAF now uses 16-bit type IDs. Users can assign
  this ID by specializing `type_id` manually (not recommended) or use the new
  API for automatically assigning ascending IDs inside `CAF_BEGIN_TYPE_ID_BLOCK`
  and `CAF_END_TYPE_ID_BLOCK` code blocks.
- The new typed view types `typed_message_view` and `const_typed_message_view`
  make working with `message` easier by providing a `std::tuple`-like interface
  (#1034).
- The class `exit_msg` finally got its missing `operator==` (#1039).
- The class `node_id` received an overload for `parse` to allow users to convert
  the output of `to_string` back to the original ID (#1058).
- Actors can now `monitor` and `demonitor` CAF nodes (#1042). Monitoring a CAF
  node causes the actor system to send a `node_down_msg` to the observer when
  losing connection to the monitored node.
- In preparation of potential future API additions/changes, CAF now includes an
  RFC4122-compliant `uuid` class.
- The new trait class `is_error_code_enum` allows users to enable conversion of
  custom error code enums to `error` and `error_code`.
- CAF now enables users to tap into internal CAF metrics as well as adding their
  own instrumentation! Since this addition is too large to cover in a changelog
  entry, please have a look at the new *Metrics* Section of the manual to learn
  more.

### Deprecated

- The `to_string` output for `error` now renders the error code enum by default.
  This renders the member functions `actor_system::render` and
  `actor_system_config::render` obsolete.
- Actors that die due to an unhandled exception now use `sec::runtime_error`
  consistently. This makes `exit_reason::unhandled_exception` obsolete.

### Changed

- CAF now requires C++17 to build.
- On UNIX, CAF now uses *visibility hidden* by default. All API functions and
  types that form the ABI are explicitly exported using module-specific macros.
  On Windows, this change finally enables building native DLL files.
- We switched our coding style to the C++17 nested namespace syntax.
- CAF used to generate the same node ID when running on the same machine and
  only differentiates actors systems by their process ID. When running CAF
  instances in a container, this process ID is most likely the same for each
  run. This means two containers can produce the same node ID and thus
  equivalent actor IDs. In order to make it easier to use CAF in a containerized
  environment, we now generate unique (random) node IDs (#970).
- We did a complete redesign of all things serialization. The central class
  `data_processor` got removed. The two classes for binary serialization no
  longer extend the generic interfaces `serializer` and `deserializer` in order
  to avoid the overhead of dynamic dispatching as well as the runtime cost of
  `error` return values. This set of changes leads so some code duplication,
  because many CAF types now accept a generic `(de)serializer` as well as a
  `binary_(de)serializer` but significantly boosts performance in the hot code
  paths of CAF (#975).
- With C++17, we no longer support compilers without support for `thread_local`.
  Consequently, we removed all workarounds and switched to the C++ keyword
  (#996).
- Our manual now uses `reStructuredText` instead of `LaTeX`. We hope this makes
  extending the manual easier and lowers the barrier to entry for new
  contributors.
- A `stateful_actor` now forwards excess arguments to the `State` rather than to
  the `Base`. This enables states with non-default constructors. When using
  `stateful_actor<State>` as pointer type in function-based actors, nothing
  changes (i.e. the new API is backwards compatible for this case). However,
  calling `spawn<stateful_actor<State>>(xs...)` now initializes the `State` with
  the argument pack `xs...` (plus optionally a `self` pointer as first
  argument). Furthermore, the state class can now provide a `make_behavior`
  member function to initialize the actor (this has no effect for function-based
  actors).
- In order to stay more consistent with naming conventions of the standard
  library, we have renamed some values of the `pec` enumeration:
  + `illegal_escape_sequence` => `invalid_escape_sequence`
  + `illegal_argument` => `invalid_argument`
  + `illegal_category` => `invalid_category`
- CAF no longer automagically flattens `tuple`, `optional`, or `expected` when
  returning these types from message handlers. Users can simply replace
  `std::tuple<A, B, C>` with `caf::result<A, B, C>` for returning more than one
  value from a message handler.
- A `caf::result` can no longer represent `skip`. Whether a message gets skipped
  or not is now only for the default handler to decide. Consequently, default
  handlers now return `skippable_result` instead of `result<message>`. A
  skippable result is a variant over `delegated<message>`, `message`, `error`,
  or `skip_t`. The only good use case for message handlers that skip a message
  in their body was in typed actors for getting around the limitation that a
  typed behavior always must provide all message handlers (typed behavior assume
  a complete implementation of the interface). This use case received direct
  support: constructing a typed behavior with `partial_behavior_init` as first
  argument suppresses the check for completeness.
- In order to reduce complexity of typed actors, CAF defines interfaces as a set
  of function signatures rather than using custom metaprogramming facilities.
  Function signatures *must* always wrap the return type in a `result<T>`. For
  example: `typed_actor<result<double>(double)>`. We have reimplemented the
  metaprogramming facilities `racts_to<...>` and `replies_to<...>::with<...>`
  as an alternative way of writing the function signature.
- All parsing functions in `actor_system_config` that take an input stream
  exclusively use the new configuration syntax (please consult the manual for
  details and examples for the configuration syntax).
- The returned string of `name()` must not change during the lifetime of an
  actor. Hence, `stateful_actor` now only considers static `name` members in its
  `State` for overriding this function. CAF always assumed names belonging to
  *types*, but did not enforce it because the name was only used for logging.
  Since the new metrics use this name for filtering now, we enforce static names
  in order to help avoid hard-to-find issues with the filtering mechanism.
- The type inspection API received a complete overhaul. The new DSL for writing
  `inspect` functions exposes the entire structure of an object to CAF. This
  enables inspectors to read and write a wider range of data formats. In
  particular human-readable, structured data such as configuration files, JSON,
  XML, etc. The inspection API received too many changes to list them here.
  Please refer to the manual section on type inspection instead.

### Removed

- A vendor-neutral API for GPGPU programming sure sounds great. Unfortunately,
  OpenCL did not catch on in the way we had hoped. At this point, we can call
  OpenCL dead and gone. There is only legacy support available and recent
  versions of the standard were never implemented in the first place.
  Consequently, we've dropped the `opencl` module.
- The old `duration` type is now superseded by `timespan` (#994).
- The enum `match_result` became obsolete. Individual message handlers can no
  longer skip messages. Hence, message handlers can only succeed (match) or not.
  Consequently, invoking a message handler or behavior now returns a boolean.
- All member functions of `scheduled_actor` for adding stream managers (such as
  `make_source`) were removed in favor their free-function equivalent, e.g.,
  `attach_stream_source`
- The configuration format of CAF has come a long way since first starting to
  allow user-defined configuration via `.ini` files. Rather than sticking with
  the weird hybrid that evolved over the years, we finally get rid of the last
  pieces of INI syntax and go with the much cleaner, scoped syntax. The new
  default file name for configuration files is `caf-application.conf`.

### Fixed

- Fix uninstall target when building CAF as CMake subdirectory.
- Using `inline_all_enqueues` in deterministic unit tests could result in
  deadlocks when calling blocking functions in message handlers. This function
  now behaves as expected (#1016).
- Exceptions while handling requests now trigger error messages (#1055).
- The member function `demonitor` falsely refused typed actor handles. Actors
  could monitor typed actors but not demonitoring it again. This member function
  is now a template that accepts any actor handle in the same way `monitor`
  already did.
- The `typed_actor_view` decorator lacked several member functions such as
  `link_to`, `send_exit`, etc. These are now available.
- Constructing a `typed_actor` handle from a pointer view failed du to a missing
  constructor overload. This (explicit) overload now exists and the conversion
  should work as expected.
- Sending floating points to remote actors changed `infinity` and `NaN` to
  garbage values (#1107). The fixed packing / unpacking routines for IEEE 754
  values keep these non-numeric values intact now. It is worth mentioning that
  the new algorithm downgrades signaling NaN values to silent NaN values,
  because the standard API does not provide predicates to distinguish between the
  two. This should have no implications for real-world applications, because
  actors that produce a signaling NaN trigger trap handlers before sending
  the result to another actor.
- The URI parser stored IPv4 addresses as strings (#1123). Users can now safely
  assume that the parsed URI for `tcp://127.0.0.1:8080` returns an IP address
  when calling `authority().host`.

## [0.17.7] - Unreleased

### Fixed

- Datagram servants of UDP socket managers were not added as children to their
  parent broker on creation, which prevented proper system shutdown in some
  cases. Adding all servants consistently to the broker should make sure UDP
  brokers terminate correctly (#1133).
- Backport stream manager fix from CAF 0.18 for fused downstream managers that
  prevent loss of messages during regular actor shutdown.

## [0.17.6] - 2020-07-24

### Fixed

- Trying to connect to an actor published via the OpenSSL module with the I/O
  module no longer hangs indefinitely (#1119). Instead, the OpenSSL module
  immediately closes the socket if initializing the SSL session fails.

## [0.17.5] - 2020-05-13

### Added

- In order to allow users to start migrating towards upcoming API changes, CAF
  0.17.5 includes a subset of the CAF 0.18 `type_id` API. Listing all
  user-defined types between `CAF_BEGIN_TYPE_ID_BLOCK` and
  `CAF_END_TYPE_ID_BLOCK` assigns ascending type IDs. Only one syntax for
  `CAF_ADD_ATOM` exists, since the atom text is still mandatory. Assigning type
  IDs has no immediate effect by default. However, the new function
  `actor_system_config::add_message_types` accepts an ID block and adds
  runtime-type information for all types in the block.
- In order to opt into the compile-time checks for all message types, users can
  set the `CAF_ENABLE_TYPE_ID_CHECKS` CMake flag to `ON` (pass
  `--enable-type-id-checks` when using the `configure` script). Building CAF
  with this option causes compiler errors when sending a type without a type ID.
  This option in conjunction with the new `add_message_types` function removes a
  common source of bugs: forgetting to call `add_message_type<T>` for all types
  that can cross the wire.

### Changed

- Our manual now uses `reStructuredText` instead of `LaTeX` (backport from
  [0.18.0]).

### Fixed

- Fix handling of OS-specific threading dependency in CMake.
- Fix uninstall target when building CAF as CMake subdirectory (backport from
  [0.18.0]).
- Fix potential deadlock with `inline_all_enqueues` (backport from [0.18.0]).
- Exceptions while handling requests now trigger error messages (backport from
  [0.18.0]).
- Fix build on GCC 7.2
- Fix build error in the OpenSSL module under some MSVC configurations
- Serializer and deserializer now accept `std::chrono::time_point` for all clock
  types instead of hard-wiring `std::system_clock`.
- In some edge cases, actors failed to shut down properly when hosting a stream
  source (#1076). The handshake process for a graceful shutdown has been fixed.
- Fixed a compiler error on Clang 10 (#1077).
- Setting lists and dictionaries on the command line now properly overrides
  default values and values from configuration files instead of appending to
  them (#942).
- Using unquoted strings in command-line arguments inside lists now works as
  expected. For example, `--foo=abc,def` is now equivalent to
  `--foo=["abc", "def"]`.
- Fixed a type mismatch in the parameter `middleman.heartbeat-interval` (#1095).
  CAF consistently uses `timespan` for this parameter now.

## [0.17.4] - 2019-02-08

### Added

- The class `exit_msg` finally got its missing `operator==` (#1039, backport
  from [0.18.0]).

### Changed

- Make sure actors that receive stream input shut down properly (#1019).
- Improve `to_string` output for `caf::error` (#1021).
- Properly report errors to users while connecting two CAF nodes (#1023).
- Simplify crosscompilation: remove build dependency on code generators (#1026).
- Leave CXX settings to the (CMake) parent when building as subdirectory (#1032).
- Build without documentation in subdirectory mode (#1037).
- Allow parents to set `OPENSSL_INCLUDE_DIR` in subdirectory mode (#1037).
- Add `-pthread` flag on UNIX when looking for `libc++` support (#1038).
- Avoid producing unexpected log files (#1024).

### Fixed

- Accept numbers as keys in the config syntax (#1014).
- Fix undesired function hiding in `fused_downstream_manager` (#1020).
- Fix behavior of `inline_all_enqueues` in the testing DSL (#1016).
- Fix path recognition in the URI parser, e.g., `file:///` is now valid (#1013).

## [0.17.3] - 2019-11-11

### Added

- Add support for OpenBSD (#955).
- Provide uniform access to actor properties (#958).
- Add missing `to_string(pec)` (#940).

### Fixed

- Fix bug in stream managers that caused finalizers to get called twice (#937).
- Fix verbosity level with disabled console output (#953).
- Fix excessive buffering in stream stages (#952).

## [0.17.2] - 2019-10-20

### Added

- Add `scheduled_send` for delayed sends with absolute timeout (#901).
- Allow actors based on composable behaviors to use the streaming API (#902).
- Support arbitrary list and map types in `config_value` (#925).
- Allow users to extend the `config_value` API (#929, #938).

### Changed

- Reduce stack usage of serializers (#912).
- Use default installation directories on GNU/Linux (#917).

### Fixed

- Fix memory leak when deserializing `node_id` (#905).
- Fix composition of statically typed actors using streams (#908).
- Fix several warnings on GCC and Clang (#915).
- Fix `holds_alternative` and `get_if` for `settings` (#920).
- Fix silent dropping of errors in response handlers (#935).
- Fix stall in `remote_group` on error (#933).

## [0.17.1] - 2019-08-31

### Added

- Support nesting of group names in .ini files (#870).
- Support all alphanumeric characters in config group names (#869).

### Changed

- Improve CMake setup when building CAF as subfolder (#866).
- Properly set CLI remainder (#871).

### Fixed

- Fix endless loop in config parser (#894).
- Fix debug build with Clang 7 on Linux (#861).
- Fix type-specific parsing of config options (#814).
- Fix potential deadlock in proxy registry (#880).
- Fix output of --dump-config (#876).
- Fix potential segfault when using streams with trace logging enabled (#878).
- Fix handling of containers with user-defined types (#867).
- Fix `defaulted_function_deleted` warning on Clang (#859).

## [0.17.0] - 2019-07-27

### Added

- Add marker to make categories optional on the CLI. Categories are great at
  organizing program options. However, on the CLI they get in the way quickly.
  This change allows developers to prefix category names with `?` to make it
  optional on the CLI.
- Add conversion from `nullptr` to intrusive and COW pointer types.
- Support move-only behavior functions.
- Allow users to omit `global` in config files.
- Allow IPO on GCC/Clang.

### Changed

- Parallelize deserialization of messages received over the network (#821).
  Moving the deserialization out of the I/O loop significantly increases
  performance. In our benchmark, CAF now handles up to twice as many messages
  per second.
- Relax ini syntax for maps by making `=` for defining maps and `,` for
  separating key-value pairs optional. For example, this change allows to
  rewrite an entry like this:
  ```ini
  logger = {
    console-verbosity='trace',
    console='colored'
  }
  ```
  to a slightly less noisy version such as this:
  ```ini
  logger {
    console-verbosity='trace'
    console='colored'
  }
  ```
- Allow apps to always use the `logger`, whether or not CAF was compiled with
  logging enabled.
- Streamline direct node-to-node communication and support multiple app
  identifiers.
- Reimplement `binary_serializer` and `binary_deserializer` without STL-style
  stream buffers for better performance.

### Fixed

- Fix performance of the thread-safe actor clock (#849). This clock type is used
  whenever sending requests, delayed messages, receive timeouts etc. With this
  change, CAF can handle about 10x more timeouts per second.
- Fix multicast address detection in `caf::ipv4_address.cpp` (#853).
- Fix disconnect issue / WSAGetLastError usage on Windows (#846).
- Fix `--config-file` option (#841).
- Fix parsing of CLI arguments for strings and atom values.

## [0.16.5] - 2019-11-11

### Added

- Support for OpenBSD.

## [0.16.4] - 2019-11-11

### Fixed

- Backport parser fixes from the CAF 0.17 series.
- Silence several compiler warnings on GCC and Clang.

## [0.16.3] - 2018-12-27

### Added

- The new class `cow_tuple` provides an `std::tuple`-like interface for a
  heap-allocated, copy-on-write tuple.
- Missing overloads for `dictionary`.
- The new `to_lowercase` function for atoms allows convenient conversion without
  having to convert between strings and atoms.

### Changed

- Printing timestamps now consistently uses ISO 8601 format.
- The logger now uses a bounded queue. This change in behavior will cause the
  application to slow down when logging faster than the logger can do I/O, but
  the queue can no longer grow indefinitely.
- Actors now always try to dequeue from the high-priority queue first.

### Fixed

- Solved linker errors related to `socket_guard` in some builds.
- Fix the logger output for class names.
- Deserializing into non-empty containers appended to the content instead of
  overriding it. The new implementation properly clears the container before
  filling it.
- The `split` function from the string algorithms header now works as the
  documentation states.
- Silence several compiler warnings on GCC and Clang.

## [0.16.2] - 2018-11-03

### Fixed

- The copy-on-write pointer used by `message` failed to release memory in some
  cases. The resulting memory leak is now fixed.

## [0.16.1] - 2018-10-31

### Added

- Adding additional flags for the compiler when using the `configure` script is
  now easier thanks to the `--extra-flags=` option.
- The actor clock now supports non-overriding timeouts.
- The new `intrusive_cow_ptr` is a smart pointer for copy-on-write access.

### Changed

- Improve `noexcept`-correctness of `variant`.
- CAF threads now have recognizable names in a debugger.
- The middleman now passes `CLOEXEC` on `socket`/`accept`/`pipe` calls.
- Users can now set the log verbosity for file and console output separately.

### Fixed

- A `dictionary` now properly treats C-strings as strings when using `emplace`.
- Eliminate a potential deadlock in the thread-safe actor clock.
- Added various missing includes and forward declarations.

## [0.16.0] - 2018-09-03

### Added

- As part of [CE-0002](https://git.io/Jvoo5), `config_value` received support
  for lists, durations and dictionaries. CAF now exposes the content of an actor
  system config as a dictionary of `config_value`. The free function `get_or`
  offers convenient access to configuration parameters with hard-coded defaults
  as fallback.
- The C++17-compatible `string_view` class enables us to make use of recent
  standard addition without having to wait until it becomes widely available.
- In preparation of plans for future convenience API, we've added `uri`
  according to [RFC 3986](https://tools.ietf.org/html/rfc3986) as well as
  `ipv6_address` and `ipv4_address`.
- A new, experimental streaming API. Please have a look at the new manual
  section for more details.

### Deprecated

- Going forward, the preferred way to access configuration parameters is using
  the new `get_or` API. Hence, these member variables are now deprecated in
  `actor_system_config`:
  + `scheduler_policy`
  + `scheduler_max_threads`
  + `scheduler_max_throughput`
  + `scheduler_enable_profiling`
  + `scheduler_profiling_ms_resolution`
  + `scheduler_profiling_output_file`
  + `work_stealing_aggressive_poll_attempts`
  + `work_stealing_aggressive_steal_interval`
  + `work_stealing_moderate_poll_attempts`
  + `work_stealing_moderate_steal_interval`
  + `work_stealing_moderate_sleep_duration_us`
  + `work_stealing_relaxed_steal_interval`
  + `work_stealing_relaxed_sleep_duration_us`
  + `logger_file_name`
  + `logger_file_format`
  + `logger_console`
  + `logger_console_format`
  + `logger_verbosity`
  + `logger_inline_output`
  + `middleman_network_backend`
  + `middleman_app_identifier`
  + `middleman_enable_automatic_connections`
  + `middleman_max_consecutive_reads`
  + `middleman_heartbeat_interval`
  + `middleman_detach_utility_actors`
  + `middleman_detach_multiplexer`
  + `middleman_cached_udp_buffers`
  + `middleman_max_pending_msgs`

### Removed

- The `boost::asio` was part of an initiative to contribute CAF as
  `boost::actor`. Since there was little interest by the Boost community, this
  backend now serves no purpose.

### Fixed

- Setting the log level to `quiet` now properly suppresses any log output.
- Configuring colored terminal output should now print colored output.

[Unreleased]: https://github.com/actor-framework/actor-framework/compare/0.18.0...master
[0.18.0]: https://github.com/actor-framework/actor-framework/releases/0.18.0
[0.18.0-rc.1]: https://github.com/actor-framework/actor-framework/releases/0.18.0-rc.1
[0.17.7]: https://github.com/actor-framework/actor-framework/compare/0.17.6...release/0.17
[0.17.6]: https://github.com/actor-framework/actor-framework/releases/0.17.6
[0.17.5]: https://github.com/actor-framework/actor-framework/releases/0.17.5
[0.17.4]: https://github.com/actor-framework/actor-framework/releases/0.17.4
[0.17.3]: https://github.com/actor-framework/actor-framework/releases/0.17.3
[0.17.2]: https://github.com/actor-framework/actor-framework/releases/0.17.2
[0.17.1]: https://github.com/actor-framework/actor-framework/releases/0.17.1
[0.17.0]: https://github.com/actor-framework/actor-framework/releases/0.17.0
[0.16.5]: https://github.com/actor-framework/actor-framework/releases/0.16.5
[0.16.4]: https://github.com/actor-framework/actor-framework/releases/0.16.4
[0.16.3]: https://github.com/actor-framework/actor-framework/releases/0.16.3
[0.16.2]: https://github.com/actor-framework/actor-framework/releases/0.16.2
[0.16.1]: https://github.com/actor-framework/actor-framework/releases/0.16.1
[0.16.0]: https://github.com/actor-framework/actor-framework/releases/0.16.0<|MERGE_RESOLUTION|>--- conflicted
+++ resolved
@@ -26,14 +26,11 @@
 - Passing a function reference to the constructor of an actor caused a compiler
   error when building with logging enabled. CAF now properly handles this edge
   case and logs such constructor arguments as `<unprintable>` (#1229).
-<<<<<<< HEAD
-- Silence a deprecated-enum-conversion warning for `std::byte` (#1230).
-=======
 - The CLI parser did not recognize metrics filters. Hence, passing
   `--caf.metrics-filters.actors.includes=...` to a CAF application resulted in
   an error. The `includes` and `excludes` filters are now consistently handled
   and accepted in config files as well as on the command line (#1238).
->>>>>>> f87938a3
+- Silence a deprecated-enum-conversion warning for `std::byte` (#1230).
 
 ## [0.18.0] - 2021-01-25
 
