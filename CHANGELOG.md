# Changelog

All notable changes to this project will be documented in this file. The format
is based on [Keep a Changelog](https://keepachangelog.com).

## [Unreleased]

### Added

- The new classes `json_value`, `json_array` and `json_object` allow working
  with JSON inputs directly. Actors can also pass around JSON values safely.
- Futures can now convert to observable values for making it easier to process
  asynchronous results with data flows.
- Add new `*_weak` variants of `scheduled_actor::run_{delayed, scheduled}`.
  These functions add no reference count to their actor, allowing it to become
  unreachable if other actors no longer reference it.
- Typed actors that use a `typed_actor_pointer` can now access the
  `run_{delayed,scheduled}` member functions.
- Scheduled and delayed sends now return a disposable (#1362).
- Typed response handles received support for converting them to observable or
  single objects.
- Typed actors that use the type-erased pointer-view type received access to the
  new flow API functions (e.g., `make_observable`).
- Not initializing the meta objects table now prints a diagnosis message before
  aborting the program. Previously, the application would usually just crash due
  to a `nullptr`-access inside some CAF function.
- The class `expected` now implements the monadic member functions from C++23
  `std::expected` as well as `value_or`.

### Changed

- After collecting experience and feedback on the new HTTP and WebSocket APIs
  introduced with 0.19.0-rc.1, we decided to completely overhaul the
  user-facing, high-level APIs. Please consult the manual for the new DSL to
  start servers.

### Fixed

- When exporting metrics to Prometheus, CAF now normalizes label names to meet
  the Prometheus name requirements, e.g., `label-1` becomes `label_1` (#1386).
- The SPSC buffer now makes sure that subscribers get informed of a producer has
  already left before the subscriber appeared and vice versa. This fixes a race
  on the buffer that could cause indefinite hanging of an application.
- Fused stages now properly forward errors during the initial subscription to
  their observer.
- The `fan_out_request` request now properly deals with actor handles that
  respond with `void` (#1369).
- Fix subscription and event handling in flow buffer operator.
- Fix undefined behavior in getter functions of the flow `mcast` operator.
- Add checks to avoid potential UB when using `prefix_and_tail` or other
  operators that use the `ucast` operator internally.
- The `mcast` and `ucast` operators now stop calling `on_next` immediately when
  disposed.
- Actors no longer terminate despite having open streams (#1377).
<<<<<<< HEAD
- Actors reading from external sources such as SPSC buffers via a local flow
  could end up in a long-running read loop. To avoid potentially starving other
  actors or activities, scheduled actors now limit the amount of actions that
  may run in one iteration (#1364).
- Destroying a consumer or producer resource before opening it lead to a stall
  of the consumer / producer. The buffer now keeps track of whether `close` or
  `abort` were called prior to consumers or producers attaching.
<<<<<<< HEAD
- The function `caf::net::make_tcp_accept_socket` now handles passing `0.0.0.0`
  correctly by opening the socket in IPv4 mode. Passing an empty bind address
  now defaults to `INADDR6_ANY` (but allowing IPv4 clients) with `INADDR_ANY` as
  fallback in case opening the socket in IPv6 mode failed.
- Add missing includes that prevented CAF from compiling on GCC 13.
=======
- Fix potential leaks and ASAN findings in some flow operators.
>>>>>>> f9d5c312

### Deprecated

- All member functions from `caf::expected` that have no equivalent in
  `std::expected` are now deprecated. Further, `caf::expected<unit_t>` as well
  as constructing from `unit_t` are deprecated as well. The reasoning behind
  this decision is that `caf::expected` should eventually become an alias for
  `std::expected<T, caf::error>`.

## [0.19.0-rc.1] - 2022-10-31

### Added

- CAF now ships an all-new "flow API". This allows users to express data flows
  at a high level of abstraction with a ReactiveX-style interface. Please refer
  to new examples and the documentation for more details, as this is a large
  addition that we cannot cover in-depth here.
- CAF has received a new module: `caf.net`. This module enables CAF applications
  to interface with network protocols more directly than `caf.io`. The new
  module contains many low-level building blocks for implementing bindings to
  network protocols. However, CAF also ships ready-to-use, high-level APIs for
  WebSocket and HTTP. Please have a look at our new examples that showcase the
  new APIs!
- To complement the flow API as well as the new networking module, CAF also
  received a new set of `async` building blocks. Most notably, this includes
  asynchronous buffers for the flow API and futures / promises that enable the
  new HTTP request API. We plan on making these building blocks more general in
  the future for supporting a wider range of use cases.
- JSON inspectors now allow users to use a custom `type_id_mapper` to generate
  and parse JSON text that uses different names for the types than the C++ API.

### Fixed

- Passing a response promise to a run-delayed continuation could result in a
  heap-use-after-free if the actor terminates before the action runs. The
  destructor of the promise now checks for this case.
- Accessing URI fields now always returns the normalized string.
- Module options (e.g. for the `middleman`) now show up in `--long-help` output.
- Fix undefined behavior in the Qt group chat example (#1336).
- The `..._instance` convenience functions on the registry metric now properly
  support `double` metrics and histograms.
- The spinlock-based work-stealing implementation had severe performance issues
  on Windows in some cases. We have switched to a regular, mutex-based approach
  to avoid performance degradations. The new implementation also uses the
  mutexes for interruptible waiting on the work queues, which improves the
  responsiveness of the actor system (#1343).

### Changed

- Remote spawning of actors is no longer considered experimental.
- The output of `--dump-config` now prints valid config file syntax.
- When starting a new thread via CAF, the thread hooks API now receives an
  additional tag that identifies the component responsible for launching the new
  thread.
- Response promises now hold a strong reference to their parent actor to avoid
  `broken_promise` errors in some (legitimate) edge cases (#1361).
- The old, experimental `stream` API in CAF has been replaced by a new API that
  is based on the new flow API.

### Deprecated

- The obsolete meta-programming utilities `replies_to` and `reacts_to` no longer
  serve any purpose and are thus deprecated.
- The types `caf::byte`, `caf::optional` and `caf::string_view` became obsolete
  after switching to C++17. Consequently, these types are now deprecated in
  favor of their standard library counterpart.
- The group-based pub/sub mechanism never fit nicely into the typed messaging
  API and the fact that group messages use the regular mailbox makes it hard to
  separate regular communication from multi-cast messages. Hence, we decided to
  drop the group API and instead focus on the new flows and streams that can
  replace group-communication in many use cases.
- The "actor-composition operator" was added as a means to enable the first
  experimental streaming API. With that gone, there's no justification to keep
  this feature. While it has some neat niche-applications, the prevent some
  optimization we would like to apply to the messaging layer. Hence, we will
  remove this feature without a replacement.

### Removed

- The template type `caf::variant` also became obsolete when switching to C++17.
  Unfortunately, the implementation was not as standalone as its deprecated
  companions and some of the free functions like `holds_alternative` were too
  greedy and did not play nicely with ADL when using `std::variant` in the same
  code base. Since fixing `caf::variant` does not seem to be worth the time
  investment, we remove this type without a deprecation cycle.

## [0.18.7] - 2023-02-08

### Fixed

- The JSON parser no longer chokes when encountering `null` as last value before
  the closing parenthesis.
- The JSON reader now automatically widens integers to doubles as necessary.
- Parsing deeply nested JSON inputs no longer produces a stack overflow.
  Instead, the parser rejects any JSON with too many nesting levels.
- The `fan_out_request` request now properly deals with actor handles that
  respond with `void` (#1369). Note: back-ported fix from 0.19.

## [0.18.6] - 2022-03-24

### Added

- When adding CAF with exceptions enabled (default), the unit test framework now
  offers new check macros:
  - `CAF_CHECK_NOTHROW(expr)`
  - `CAF_CHECK_THROWS_AS(expr, type)`
  - `CAF_CHECK_THROWS_WITH(expr, str)`
  - `CAF_CHECK_THROWS_WITH_AS(expr, str, type)`

### Fixed

- The DSL function `run_until` miscounted the number of executed events, also
  causing `run_once` to report a wrong value. Both functions now return the
  correct result.
- Using `allow(...).with(...)` in unit tests without a matching message crashed
  the program. By adding a missing NULL-check, `allow` is now always safe to
  use.
- Passing a response promise to a run-delayed continuation could result in a
  heap-use-after-free if the actor terminates before the action runs. The
  destructor of the promise now checks for this case.
- Fix OpenSSL 3.0 warnings when building the OpenSSL module by switching to
  newer EC-curve API.
- When working with settings, `put`, `put_missing`, `get_if`, etc. now
  gracefully handle the `global` category when explicitly using it.
- Messages created from a `message_builder` did not call the destructors for
  their values, potentially causing memory leaks (#1321).

### Changed

- Since support of Qt 5 expired, we have ported the Qt examples to version 6.
  Hence, building the Qt examples now requires Qt in version 6.
- When compiling CAF with exceptions enabled (default), `REQUIRE*` macros,
  `expect` and `disallow` no longer call `abort()`. Instead, they throw an
  exception that only stops the current test instead of stopping the entire test
  program.
- Reporting of several unit test macros has been improved to show correct line
  numbers and provide better diagnostic of test errors.

## [0.18.5] - 2021-07-16

### Fixed

- 0.18.4 introduced a potential crash when using the OpenSSL module and
  encountering `SSL_ERROR_WANT_READ`. The crash manifested if CAF resumed a
  write operation but failed to fully reset its state. The state management (and
  consequently the crash) has been fixed.
- CAF now clears the actor registry before calling the destructors of loaded
  modules. This fixes undefined behavior that could occur in rare cases where
  actor cleanup code could run after loaded modules had been destroyed.

## [0.18.4] - 2021-07-07

### Added

- The new class `caf::telemetry::importer::process` allows users to get access
  to process metrics even when not configuring CAF to export metrics to
  Prometheus via HTTP.

### Changed

- Message views now perform the type-check in their constructor. With this
  change, the `make_*` utility functions are no longer mandatory and users may
  instead simply construct the view directly.

### Fixed

- Printing a `config_value` that contains a zero duration `timespan` now
  properly prints `0s` instead of `1s` (#1262). This bug most notably showed up
  when setting a `timespan` parameter such as `caf.middleman.heartbeat-interval`
  via config file or CLI to `0s` and then printing the config parameter, e.g.,
  via `--dump-config`.
- Blocking actors now release their private thread before decrementing the
  running-actors count to resolve a race condition during system shutdown that
  could result in the system hanging (#1266).
- When using the OpenSSL module, CAF could run into a state where the SSL layer
  wants to read data while CAF is trying to send data. In this case, CAF did not
  properly back off, causing high CPU load due to spinning and in some scenarios
  never recovering. This issue has been resolved by properly handling
  `SSL_ERROR_WANT_READ` on the transport (#1060).
- Scheduled actors now accept default handlers for down messages etc. with
  non-const apply operator such as lambda expressions declared as `mutable`.

### Removed

- Dropped three obsolete (and broken) macros in the `unit_test.hpp` header:
  `CAF_CHECK_FAILED`, `CAF_CHECK_FAIL` and `CAF_CHECK_PASSED`.

## [0.18.3] - 2021-05-21

### Added

- The `actor_system_config` now has an additional member called
  `config_file_path_alternatives`. With this, users can configure fallback paths
  for locating a configuration file. For example, an application `my-app` on a
  UNIX-like system could set `config_file_path` to `my-app.conf` and then add
  `/etc/my-app.conf` to `config_file_path_alternatives` in order to follow the
  common practice of looking into the current directory first before looking for
  a system-wide configuration file.

### Changed

- Counters in histogram buckets are now always integers, independently on the
  value type of the histogram. Buckets can never increase by fractional values.

### Deprecated

- All `parse` function overloads in `actor_system_config` that took a custom
  configuration file path as argument were deprecated in favor of consistently
  asking users to use the `config_file_path` and `config_file_path_alternatives`
  member variables instead

### Fixed

- For types that offer implicit type conversion, trying to construct a
  `result<T>` could result in ambiguity since compilers could construct either
  `T` itself or `expected<T>` for calling a constructor of `result<T>`. To fix
  the ambiguity, `result<T>` now accepts any type that allows constructing a `T`
  internally without requiring a type conversion to `T` as an argument (#1245).
- Fix configuration parameter lookup for the `work-stealing` scheduler policy.
- Applications that expose metrics to Prometheus properly terminate now.

## [0.18.2] - 2021-03-26

### Added

- CAF includes two new inspector types for consuming and generating
  JSON-formatted text: `json_writer` and `json_reader`.

### Changed

- Setter functions for fields may now return either `bool`, `caf::error` or
  `void`. Previously, CAF only allowed `bool`.

### Fixed

- Passing a getter and setter pair to an inspector via `apply` produced a
  compiler error for non-builtin types. The inspection API now recursively
  inspects user-defined types instead, as was the original intend (#1216).
- The handle type `typed_actor` now can construct from a `typed_actor_pointer`.
  This resolves a compiler error when trying to initialize a handle for
  `my_handle` from a self pointer of type `my_handle::pointer_view` (#1218).
- Passing a function reference to the constructor of an actor caused a compiler
  error when building with logging enabled. CAF now properly handles this edge
  case and logs such constructor arguments as `<unprintable>` (#1229).
- The CLI parser did not recognize metrics filters. Hence, passing
  `--caf.metrics-filters.actors.includes=...` to a CAF application resulted in
  an error. The `includes` and `excludes` filters are now consistently handled
  and accepted in config files as well as on the command line (#1238).
- Silence a deprecated-enum-conversion warning for `std::byte` (#1230).
- Fix heap-use-after-free when accessing the meta objects table in applications
  that leave the `main` function while the actor system and its worker threads
  are still running (#1241).
- The testing DSL now properly accounts for the message prioritization of actors
  (suspending regular behavior until receiving the response) when using
  `request.await` (#1232).

## [0.18.1] - 2021-03-19

### Fixed

- Version 0.18.0 introduced a regression on the system parameter
  `caf.middleman.heartbeat-interval` (#1235). We have addressed the issue by
  porting the original fix for CAF 0.17.5 (#1095) to the 0.18 series.

## [0.18.0] - 2021-01-25

### Added

- The enum `caf::sec` received an additional error code: `connection_closed`.
- The new `byte_span` and `const_byte_span` aliases provide convenient
  definitions when working with sequences of bytes.
- The base metrics now include four new histograms for illuminating the I/O
  module: `caf.middleman.inbound-messages-size`,
  `caf.middleman.outbound-messages-size`, `caf.middleman.deserialization-time`
  and `caf.middleman.serialization-time`.
- The macro `CAF_ADD_TYPE_ID` now accepts an optional third parameter for
  allowing users to override the default type name.
- The new function pair `get_as` and `get_or` model type conversions on a
  `config_value`. For example, `get_as<int>(x)` would convert the content of `x`
  to an `int` by either casting numeric values to `int` (with bound checks) or
  trying to parse the input of `x` if it contains a string. The function
  `get_or` already existed for `settings`, but we have added new overloads for
  generalizing the function to `config_value` as well.
- The `typed_response_promise` received additional member functions to mirror
  the interface of the untyped `response_promise`.
- Configuration files now allow dot-separated notation for keys. For example,
  users may write `caf.scheduler.max-threads = 4` instead of the nested form
  `caf { scheduler { max-threads = 4 } }`.

### Deprecated

- The new `get_as` and `get_or` function pair makes type conversions on a
  `config_value` via `get`, `get_if`, etc. obsolete. We will retain the
  STL-style interface for treating a `config_value` as a `variant`-like type.

### Changed

- When using `CAF_MAIN`, CAF now looks for the correct default config file name,
  i.e., `caf-application.conf`.
- Simplify the type inspection API by removing the distinction between
  `apply_object` and `apply_value`. Instead, inspectors only offer `apply` and
  users may now also call `map`, `list`, and `tuple` for unboxing simple wrapper
  types. Furthermore, CAF no longer automatically serializes enumeration types
  using their underlying value because this is fundamentally unsafe.
- CAF no longer parses the input to string options on the command line. For
  example, `my_app '--msg="hello"'` results in CAF storing `"hello"` (including
  the quotes) for the config option `msg`. Previously, CAF tried to parse any
  string input on the command-line that starts with quotes in the same way it
  would parse strings from a config file, leading to very unintuitive results in
  some cases (#1113).
- Response promises now implicitly share their state when copied. Once the
  reference count for the state reaches zero, CAF now produces a
  `broken_promise` error if the actor failed to fulfill the promise by calling
  either `dispatch` or `delegate`.

### Fixed

- Setting an invalid credit policy no longer results in a segfault (#1140).
- Version 0.18.0-rc.1 introduced a regression that prevented CAF from writing
  parameters parsed from configuration files back to variables. The original
  behavior has been restored, i.e., variables synchronize with user input from
  configuration files and CLI arguments (#1145).
- Restore correct functionality of `middleman::remote_lookup` (#1146). This
  fixes a regression introduced in version 0.18.0-rc.1
- Fixed an endless recursion when using the `default_inspector` from `inspect`
  overloads (#1147).
- CAF 0.18 added support for `make_behavior` in state classes. However, CAF
  erroneously picked this member function over running the function body when
  spawning function-based actors (#1149).
- When passing `nullptr` or custom types with implicit conversions to
  `const char*` to `deep_to_string`, CAF could run into a segfault in the former
  case or do unexpected things in the latter case. The stringification inspector
  now matches precisely on pointer types to stop the compiler from doing
  implicit conversions in the first place.
- Building executables that link to CAF on 32-bit Linux versions using GCC
  failed due to undefined references to `__atomic_fetch` symbols. Adding a CMake
  dependency for `caf_core` to libatomic gets executables to compile and link as
  expected (#1153).
- Fixed a regression for remote groups introduced in 0.18.0-rc.1 (#1157).
- CAF 0.18 introduced the option to set different `excluded-components` filters
  for file and console log output. However, CAF rejected all events that matched
  either filter. The new implementation uses the *intersection* of both filters
  to reject log messages immediately (before enqueueing it to the logger's
  queue) and then applies the filters individually when generating file or
  console output.
- Fix memory leaks when deserializing URIs and when detaching the content of
  messages (#1160).
- Fix undefined behavior in `string_view::compare` (#1164).
- Fix undefined behavior when passing `--config-file=` (i.e., without actual
  argument) to CAF applications (#1167).
- Protect against self-assignment in a couple of CAF classes (#1169).
- Skipping high-priority messages resulted in CAF lowering the priority to
  normal. This unintentional demotion has been fixed (#1171).
- Fix undefined behavior in the experimental datagram brokers (#1174).
- Response promises no longer send empty messages in response to asynchronous
  messages.
- `CAF_ADD_TYPE_ID` now works with types that live in namespaces that also exist
  as nested namespace in CAF such as `detail` or `io` (#1195).
- Solved a race condition on detached actors that blocked ordinary shutdown of
  actor systems in some cases (#1196).

## [0.18.0-rc.1] - 2020-09-09

### Added

- The new `fan_out_request` function streamlines fan-out/fan-in work flows (see
  the new example in `examples/message_passing/fan_out_request.cpp` as well as
  the new manual entry). The policy-based design further allows us to support
  more use cases in the future (#932, #964).
- We introduced the lightweight template class `error_code` as an alternative to
  the generic but more heavyweight class `error`. The new error code abstraction
  simply wraps an enumeration type without allowing users to add additional
  context such as error messages. However, whenever such information is
  unneeded, the new class is much more efficient than using `error`.
- Tracing messages in distributed systems is a common practice for monitoring
  and debugging message-based systems. The new `tracing_data` abstraction in CAF
  enables users to augment messages between actors with arbitrary meta data.
  This is an experimental API that requires building CAF with the CMake option
  `CAF_ENABLE_ACTOR_PROFILER` (#981).
- Add compact `from..to..step` list notation in configuration files. For
  example, `[1..3]` expands to `[1, 2, 3]` and `[4..-4..-2]` expands to
  `[4, 2, 0, -2, -4]` (#999).
- Allow config keys to start with numbers (#1014).
- The `fan_out_request` function got an additional policy for picking just the
  fist result: `select_any` (#1012).
- Run-time type information in CAF now uses 16-bit type IDs. Users can assign
  this ID by specializing `type_id` manually (not recommended) or use the new
  API for automatically assigning ascending IDs inside `CAF_BEGIN_TYPE_ID_BLOCK`
  and `CAF_END_TYPE_ID_BLOCK` code blocks.
- The new typed view types `typed_message_view` and `const_typed_message_view`
  make working with `message` easier by providing a `std::tuple`-like interface
  (#1034).
- The class `exit_msg` finally got its missing `operator==` (#1039).
- The class `node_id` received an overload for `parse` to allow users to convert
  the output of `to_string` back to the original ID (#1058).
- Actors can now `monitor` and `demonitor` CAF nodes (#1042). Monitoring a CAF
  node causes the actor system to send a `node_down_msg` to the observer when
  losing connection to the monitored node.
- In preparation of potential future API additions/changes, CAF now includes an
  RFC4122-compliant `uuid` class.
- The new trait class `is_error_code_enum` allows users to enable conversion of
  custom error code enums to `error` and `error_code`.
- CAF now enables users to tap into internal CAF metrics as well as adding their
  own instrumentation! Since this addition is too large to cover in a changelog
  entry, please have a look at the new *Metrics* Section of the manual to learn
  more.

### Deprecated

- The `to_string` output for `error` now renders the error code enum by default.
  This renders the member functions `actor_system::render` and
  `actor_system_config::render` obsolete.
- Actors that die due to an unhandled exception now use `sec::runtime_error`
  consistently. This makes `exit_reason::unhandled_exception` obsolete.

### Changed

- CAF now requires C++17 to build.
- On UNIX, CAF now uses *visibility hidden* by default. All API functions and
  types that form the ABI are explicitly exported using module-specific macros.
  On Windows, this change finally enables building native DLL files.
- We switched our coding style to the C++17 nested namespace syntax.
- CAF used to generate the same node ID when running on the same machine and
  only differentiates actors systems by their process ID. When running CAF
  instances in a container, this process ID is most likely the same for each
  run. This means two containers can produce the same node ID and thus
  equivalent actor IDs. In order to make it easier to use CAF in a containerized
  environment, we now generate unique (random) node IDs (#970).
- We did a complete redesign of all things serialization. The central class
  `data_processor` got removed. The two classes for binary serialization no
  longer extend the generic interfaces `serializer` and `deserializer` in order
  to avoid the overhead of dynamic dispatching as well as the runtime cost of
  `error` return values. This set of changes leads so some code duplication,
  because many CAF types now accept a generic `(de)serializer` as well as a
  `binary_(de)serializer` but significantly boosts performance in the hot code
  paths of CAF (#975).
- With C++17, we no longer support compilers without support for `thread_local`.
  Consequently, we removed all workarounds and switched to the C++ keyword
  (#996).
- Our manual now uses `reStructuredText` instead of `LaTeX`. We hope this makes
  extending the manual easier and lowers the barrier to entry for new
  contributors.
- A `stateful_actor` now forwards excess arguments to the `State` rather than to
  the `Base`. This enables states with non-default constructors. When using
  `stateful_actor<State>` as pointer type in function-based actors, nothing
  changes (i.e. the new API is backwards compatible for this case). However,
  calling `spawn<stateful_actor<State>>(xs...)` now initializes the `State` with
  the argument pack `xs...` (plus optionally a `self` pointer as first
  argument). Furthermore, the state class can now provide a `make_behavior`
  member function to initialize the actor (this has no effect for function-based
  actors).
- In order to stay more consistent with naming conventions of the standard
  library, we have renamed some values of the `pec` enumeration:
  + `illegal_escape_sequence` => `invalid_escape_sequence`
  + `illegal_argument` => `invalid_argument`
  + `illegal_category` => `invalid_category`
- CAF no longer automagically flattens `tuple`, `optional`, or `expected` when
  returning these types from message handlers. Users can simply replace
  `std::tuple<A, B, C>` with `caf::result<A, B, C>` for returning more than one
  value from a message handler.
- A `caf::result` can no longer represent `skip`. Whether a message gets skipped
  or not is now only for the default handler to decide. Consequently, default
  handlers now return `skippable_result` instead of `result<message>`. A
  skippable result is a variant over `delegated<message>`, `message`, `error`,
  or `skip_t`. The only good use case for message handlers that skip a message
  in their body was in typed actors for getting around the limitation that a
  typed behavior always must provide all message handlers (typed behavior assume
  a complete implementation of the interface). This use case received direct
  support: constructing a typed behavior with `partial_behavior_init` as first
  argument suppresses the check for completeness.
- In order to reduce complexity of typed actors, CAF defines interfaces as a set
  of function signatures rather than using custom metaprogramming facilities.
  Function signatures *must* always wrap the return type in a `result<T>`. For
  example: `typed_actor<result<double>(double)>`. We have reimplemented the
  metaprogramming facilities `racts_to<...>` and `replies_to<...>::with<...>`
  as an alternative way of writing the function signature.
- All parsing functions in `actor_system_config` that take an input stream
  exclusively use the new configuration syntax (please consult the manual for
  details and examples for the configuration syntax).
- The returned string of `name()` must not change during the lifetime of an
  actor. Hence, `stateful_actor` now only considers static `name` members in its
  `State` for overriding this function. CAF always assumed names belonging to
  *types*, but did not enforce it because the name was only used for logging.
  Since the new metrics use this name for filtering now, we enforce static names
  in order to help avoid hard-to-find issues with the filtering mechanism.
- The type inspection API received a complete overhaul. The new DSL for writing
  `inspect` functions exposes the entire structure of an object to CAF. This
  enables inspectors to read and write a wider range of data formats. In
  particular human-readable, structured data such as configuration files, JSON,
  XML, etc. The inspection API received too many changes to list them here.
  Please refer to the manual section on type inspection instead.

### Removed

- A vendor-neutral API for GPGPU programming sure sounds great. Unfortunately,
  OpenCL did not catch on in the way we had hoped. At this point, we can call
  OpenCL dead and gone. There is only legacy support available and recent
  versions of the standard were never implemented in the first place.
  Consequently, we've dropped the `opencl` module.
- The old `duration` type is now superseded by `timespan` (#994).
- The enum `match_result` became obsolete. Individual message handlers can no
  longer skip messages. Hence, message handlers can only succeed (match) or not.
  Consequently, invoking a message handler or behavior now returns a boolean.
- All member functions of `scheduled_actor` for adding stream managers (such as
  `make_source`) were removed in favor their free-function equivalent, e.g.,
  `attach_stream_source`
- The configuration format of CAF has come a long way since first starting to
  allow user-defined configuration via `.ini` files. Rather than sticking with
  the weird hybrid that evolved over the years, we finally get rid of the last
  pieces of INI syntax and go with the much cleaner, scoped syntax. The new
  default file name for configuration files is `caf-application.conf`.

### Fixed

- Fix uninstall target when building CAF as CMake subdirectory.
- Using `inline_all_enqueues` in deterministic unit tests could result in
  deadlocks when calling blocking functions in message handlers. This function
  now behaves as expected (#1016).
- Exceptions while handling requests now trigger error messages (#1055).
- The member function `demonitor` falsely refused typed actor handles. Actors
  could monitor typed actors but not demonitoring it again. This member function
  is now a template that accepts any actor handle in the same way `monitor`
  already did.
- The `typed_actor_view` decorator lacked several member functions such as
  `link_to`, `send_exit`, etc. These are now available.
- Constructing a `typed_actor` handle from a pointer view failed du to a missing
  constructor overload. This (explicit) overload now exists and the conversion
  should work as expected.
- Sending floating points to remote actors changed `infinity` and `NaN` to
  garbage values (#1107). The fixed packing / unpacking routines for IEEE 754
  values keep these non-numeric values intact now. It is worth mentioning that
  the new algorithm downgrades signaling NaN values to silent NaN values,
  because the standard API does not provide predicates to distinguish between the
  two. This should have no implications for real-world applications, because
  actors that produce a signaling NaN trigger trap handlers before sending
  the result to another actor.
- The URI parser stored IPv4 addresses as strings (#1123). Users can now safely
  assume that the parsed URI for `tcp://127.0.0.1:8080` returns an IP address
  when calling `authority().host`.

## [0.17.7] - Unreleased

### Fixed

- Datagram servants of UDP socket managers were not added as children to their
  parent broker on creation, which prevented proper system shutdown in some
  cases. Adding all servants consistently to the broker should make sure UDP
  brokers terminate correctly (#1133).
- Backport stream manager fix from CAF 0.18 for fused downstream managers that
  prevent loss of messages during regular actor shutdown.

## [0.17.6] - 2020-07-24

### Fixed

- Trying to connect to an actor published via the OpenSSL module with the I/O
  module no longer hangs indefinitely (#1119). Instead, the OpenSSL module
  immediately closes the socket if initializing the SSL session fails.

## [0.17.5] - 2020-05-13

### Added

- In order to allow users to start migrating towards upcoming API changes, CAF
  0.17.5 includes a subset of the CAF 0.18 `type_id` API. Listing all
  user-defined types between `CAF_BEGIN_TYPE_ID_BLOCK` and
  `CAF_END_TYPE_ID_BLOCK` assigns ascending type IDs. Only one syntax for
  `CAF_ADD_ATOM` exists, since the atom text is still mandatory. Assigning type
  IDs has no immediate effect by default. However, the new function
  `actor_system_config::add_message_types` accepts an ID block and adds
  runtime-type information for all types in the block.
- In order to opt into the compile-time checks for all message types, users can
  set the `CAF_ENABLE_TYPE_ID_CHECKS` CMake flag to `ON` (pass
  `--enable-type-id-checks` when using the `configure` script). Building CAF
  with this option causes compiler errors when sending a type without a type ID.
  This option in conjunction with the new `add_message_types` function removes a
  common source of bugs: forgetting to call `add_message_type<T>` for all types
  that can cross the wire.

### Changed

- Our manual now uses `reStructuredText` instead of `LaTeX` (backport from
  [0.18.0]).

### Fixed

- Fix handling of OS-specific threading dependency in CMake.
- Fix uninstall target when building CAF as CMake subdirectory (backport from
  [0.18.0]).
- Fix potential deadlock with `inline_all_enqueues` (backport from [0.18.0]).
- Exceptions while handling requests now trigger error messages (backport from
  [0.18.0]).
- Fix build on GCC 7.2
- Fix build error in the OpenSSL module under some MSVC configurations
- Serializer and deserializer now accept `std::chrono::time_point` for all clock
  types instead of hard-wiring `std::system_clock`.
- In some edge cases, actors failed to shut down properly when hosting a stream
  source (#1076). The handshake process for a graceful shutdown has been fixed.
- Fixed a compiler error on Clang 10 (#1077).
- Setting lists and dictionaries on the command line now properly overrides
  default values and values from configuration files instead of appending to
  them (#942).
- Using unquoted strings in command-line arguments inside lists now works as
  expected. For example, `--foo=abc,def` is now equivalent to
  `--foo=["abc", "def"]`.
- Fixed a type mismatch in the parameter `middleman.heartbeat-interval` (#1095).
  CAF consistently uses `timespan` for this parameter now.

## [0.17.4] - 2019-02-08

### Added

- The class `exit_msg` finally got its missing `operator==` (#1039, backport
  from [0.18.0]).

### Changed

- Make sure actors that receive stream input shut down properly (#1019).
- Improve `to_string` output for `caf::error` (#1021).
- Properly report errors to users while connecting two CAF nodes (#1023).
- Simplify crosscompilation: remove build dependency on code generators (#1026).
- Leave CXX settings to the (CMake) parent when building as subdirectory (#1032).
- Build without documentation in subdirectory mode (#1037).
- Allow parents to set `OPENSSL_INCLUDE_DIR` in subdirectory mode (#1037).
- Add `-pthread` flag on UNIX when looking for `libc++` support (#1038).
- Avoid producing unexpected log files (#1024).

### Fixed

- Accept numbers as keys in the config syntax (#1014).
- Fix undesired function hiding in `fused_downstream_manager` (#1020).
- Fix behavior of `inline_all_enqueues` in the testing DSL (#1016).
- Fix path recognition in the URI parser, e.g., `file:///` is now valid (#1013).

## [0.17.3] - 2019-11-11

### Added

- Add support for OpenBSD (#955).
- Provide uniform access to actor properties (#958).
- Add missing `to_string(pec)` (#940).

### Fixed

- Fix bug in stream managers that caused finalizers to get called twice (#937).
- Fix verbosity level with disabled console output (#953).
- Fix excessive buffering in stream stages (#952).

## [0.17.2] - 2019-10-20

### Added

- Add `scheduled_send` for delayed sends with absolute timeout (#901).
- Allow actors based on composable behaviors to use the streaming API (#902).
- Support arbitrary list and map types in `config_value` (#925).
- Allow users to extend the `config_value` API (#929, #938).

### Changed

- Reduce stack usage of serializers (#912).
- Use default installation directories on GNU/Linux (#917).

### Fixed

- Fix memory leak when deserializing `node_id` (#905).
- Fix composition of statically typed actors using streams (#908).
- Fix several warnings on GCC and Clang (#915).
- Fix `holds_alternative` and `get_if` for `settings` (#920).
- Fix silent dropping of errors in response handlers (#935).
- Fix stall in `remote_group` on error (#933).

## [0.17.1] - 2019-08-31

### Added

- Support nesting of group names in .ini files (#870).
- Support all alphanumeric characters in config group names (#869).

### Changed

- Improve CMake setup when building CAF as subfolder (#866).
- Properly set CLI remainder (#871).

### Fixed

- Fix endless loop in config parser (#894).
- Fix debug build with Clang 7 on Linux (#861).
- Fix type-specific parsing of config options (#814).
- Fix potential deadlock in proxy registry (#880).
- Fix output of --dump-config (#876).
- Fix potential segfault when using streams with trace logging enabled (#878).
- Fix handling of containers with user-defined types (#867).
- Fix `defaulted_function_deleted` warning on Clang (#859).

## [0.17.0] - 2019-07-27

### Added

- Add marker to make categories optional on the CLI. Categories are great at
  organizing program options. However, on the CLI they get in the way quickly.
  This change allows developers to prefix category names with `?` to make it
  optional on the CLI.
- Add conversion from `nullptr` to intrusive and COW pointer types.
- Support move-only behavior functions.
- Allow users to omit `global` in config files.
- Allow IPO on GCC/Clang.

### Changed

- Parallelize deserialization of messages received over the network (#821).
  Moving the deserialization out of the I/O loop significantly increases
  performance. In our benchmark, CAF now handles up to twice as many messages
  per second.
- Relax ini syntax for maps by making `=` for defining maps and `,` for
  separating key-value pairs optional. For example, this change allows to
  rewrite an entry like this:
  ```ini
  logger = {
    console-verbosity='trace',
    console='colored'
  }
  ```
  to a slightly less noisy version such as this:
  ```ini
  logger {
    console-verbosity='trace'
    console='colored'
  }
  ```
- Allow apps to always use the `logger`, whether or not CAF was compiled with
  logging enabled.
- Streamline direct node-to-node communication and support multiple app
  identifiers.
- Reimplement `binary_serializer` and `binary_deserializer` without STL-style
  stream buffers for better performance.

### Fixed

- Fix performance of the thread-safe actor clock (#849). This clock type is used
  whenever sending requests, delayed messages, receive timeouts etc. With this
  change, CAF can handle about 10x more timeouts per second.
- Fix multicast address detection in `caf::ipv4_address.cpp` (#853).
- Fix disconnect issue / WSAGetLastError usage on Windows (#846).
- Fix `--config-file` option (#841).
- Fix parsing of CLI arguments for strings and atom values.

## [0.16.5] - 2019-11-11

### Added

- Support for OpenBSD.

## [0.16.4] - 2019-11-11

### Fixed

- Backport parser fixes from the CAF 0.17 series.
- Silence several compiler warnings on GCC and Clang.

## [0.16.3] - 2018-12-27

### Added

- The new class `cow_tuple` provides an `std::tuple`-like interface for a
  heap-allocated, copy-on-write tuple.
- Missing overloads for `dictionary`.
- The new `to_lowercase` function for atoms allows convenient conversion without
  having to convert between strings and atoms.

### Changed

- Printing timestamps now consistently uses ISO 8601 format.
- The logger now uses a bounded queue. This change in behavior will cause the
  application to slow down when logging faster than the logger can do I/O, but
  the queue can no longer grow indefinitely.
- Actors now always try to dequeue from the high-priority queue first.

### Fixed

- Solved linker errors related to `socket_guard` in some builds.
- Fix the logger output for class names.
- Deserializing into non-empty containers appended to the content instead of
  overriding it. The new implementation properly clears the container before
  filling it.
- The `split` function from the string algorithms header now works as the
  documentation states.
- Silence several compiler warnings on GCC and Clang.

## [0.16.2] - 2018-11-03

### Fixed

- The copy-on-write pointer used by `message` failed to release memory in some
  cases. The resulting memory leak is now fixed.

## [0.16.1] - 2018-10-31

### Added

- Adding additional flags for the compiler when using the `configure` script is
  now easier thanks to the `--extra-flags=` option.
- The actor clock now supports non-overriding timeouts.
- The new `intrusive_cow_ptr` is a smart pointer for copy-on-write access.

### Changed

- Improve `noexcept`-correctness of `variant`.
- CAF threads now have recognizable names in a debugger.
- The middleman now passes `CLOEXEC` on `socket`/`accept`/`pipe` calls.
- Users can now set the log verbosity for file and console output separately.

### Fixed

- A `dictionary` now properly treats C-strings as strings when using `emplace`.
- Eliminate a potential deadlock in the thread-safe actor clock.
- Added various missing includes and forward declarations.

## [0.16.0] - 2018-09-03

### Added

- As part of [CE-0002](https://git.io/Jvoo5), `config_value` received support
  for lists, durations and dictionaries. CAF now exposes the content of an actor
  system config as a dictionary of `config_value`. The free function `get_or`
  offers convenient access to configuration parameters with hard-coded defaults
  as fallback.
- The C++17-compatible `string_view` class enables us to make use of recent
  standard addition without having to wait until it becomes widely available.
- In preparation of plans for future convenience API, we've added `uri`
  according to [RFC 3986](https://tools.ietf.org/html/rfc3986) as well as
  `ipv6_address` and `ipv4_address`.
- A new, experimental streaming API. Please have a look at the new manual
  section for more details.

### Deprecated

- Going forward, the preferred way to access configuration parameters is using
  the new `get_or` API. Hence, these member variables are now deprecated in
  `actor_system_config`:
  + `scheduler_policy`
  + `scheduler_max_threads`
  + `scheduler_max_throughput`
  + `scheduler_enable_profiling`
  + `scheduler_profiling_ms_resolution`
  + `scheduler_profiling_output_file`
  + `work_stealing_aggressive_poll_attempts`
  + `work_stealing_aggressive_steal_interval`
  + `work_stealing_moderate_poll_attempts`
  + `work_stealing_moderate_steal_interval`
  + `work_stealing_moderate_sleep_duration_us`
  + `work_stealing_relaxed_steal_interval`
  + `work_stealing_relaxed_sleep_duration_us`
  + `logger_file_name`
  + `logger_file_format`
  + `logger_console`
  + `logger_console_format`
  + `logger_verbosity`
  + `logger_inline_output`
  + `middleman_network_backend`
  + `middleman_app_identifier`
  + `middleman_enable_automatic_connections`
  + `middleman_max_consecutive_reads`
  + `middleman_heartbeat_interval`
  + `middleman_detach_utility_actors`
  + `middleman_detach_multiplexer`
  + `middleman_cached_udp_buffers`
  + `middleman_max_pending_msgs`

### Removed

- The `boost::asio` was part of an initiative to contribute CAF as
  `boost::actor`. Since there was little interest by the Boost community, this
  backend now serves no purpose.

### Fixed

- Setting the log level to `quiet` now properly suppresses any log output.
- Configuring colored terminal output should now print colored output.

[Unreleased]: https://github.com/actor-framework/actor-framework/compare/0.19.0-rc.1...master
[0.19.0-rc.1]: https://github.com/actor-framework/actor-framework/releases/0.19.0-rc.1
[0.18.7]: https://github.com/actor-framework/actor-framework/releases/0.18.7
[0.18.6]: https://github.com/actor-framework/actor-framework/releases/0.18.6
[0.18.5]: https://github.com/actor-framework/actor-framework/releases/0.18.5
[0.18.4]: https://github.com/actor-framework/actor-framework/releases/0.18.4
[0.18.3]: https://github.com/actor-framework/actor-framework/releases/0.18.3
[0.18.2]: https://github.com/actor-framework/actor-framework/releases/0.18.2
[0.18.1]: https://github.com/actor-framework/actor-framework/releases/0.18.1
[0.18.0]: https://github.com/actor-framework/actor-framework/releases/0.18.0
[0.18.0-rc.1]: https://github.com/actor-framework/actor-framework/releases/0.18.0-rc.1
[0.17.7]: https://github.com/actor-framework/actor-framework/compare/0.17.6...release/0.17
[0.17.6]: https://github.com/actor-framework/actor-framework/releases/0.17.6
[0.17.5]: https://github.com/actor-framework/actor-framework/releases/0.17.5
[0.17.4]: https://github.com/actor-framework/actor-framework/releases/0.17.4
[0.17.3]: https://github.com/actor-framework/actor-framework/releases/0.17.3
[0.17.2]: https://github.com/actor-framework/actor-framework/releases/0.17.2
[0.17.1]: https://github.com/actor-framework/actor-framework/releases/0.17.1
[0.17.0]: https://github.com/actor-framework/actor-framework/releases/0.17.0
[0.16.5]: https://github.com/actor-framework/actor-framework/releases/0.16.5
[0.16.4]: https://github.com/actor-framework/actor-framework/releases/0.16.4
[0.16.3]: https://github.com/actor-framework/actor-framework/releases/0.16.3
[0.16.2]: https://github.com/actor-framework/actor-framework/releases/0.16.2
[0.16.1]: https://github.com/actor-framework/actor-framework/releases/0.16.1
[0.16.0]: https://github.com/actor-framework/actor-framework/releases/0.16.0<|MERGE_RESOLUTION|>--- conflicted
+++ resolved
@@ -46,13 +46,9 @@
 - The `fan_out_request` request now properly deals with actor handles that
   respond with `void` (#1369).
 - Fix subscription and event handling in flow buffer operator.
-- Fix undefined behavior in getter functions of the flow `mcast` operator.
-- Add checks to avoid potential UB when using `prefix_and_tail` or other
-  operators that use the `ucast` operator internally.
 - The `mcast` and `ucast` operators now stop calling `on_next` immediately when
   disposed.
 - Actors no longer terminate despite having open streams (#1377).
-<<<<<<< HEAD
 - Actors reading from external sources such as SPSC buffers via a local flow
   could end up in a long-running read loop. To avoid potentially starving other
   actors or activities, scheduled actors now limit the amount of actions that
@@ -60,15 +56,12 @@
 - Destroying a consumer or producer resource before opening it lead to a stall
   of the consumer / producer. The buffer now keeps track of whether `close` or
   `abort` were called prior to consumers or producers attaching.
-<<<<<<< HEAD
 - The function `caf::net::make_tcp_accept_socket` now handles passing `0.0.0.0`
   correctly by opening the socket in IPv4 mode. Passing an empty bind address
   now defaults to `INADDR6_ANY` (but allowing IPv4 clients) with `INADDR_ANY` as
   fallback in case opening the socket in IPv6 mode failed.
 - Add missing includes that prevented CAF from compiling on GCC 13.
-=======
-- Fix potential leaks and ASAN findings in some flow operators.
->>>>>>> f9d5c312
+- Fix AddressSanitizer and LeakSanitizer findings in some flow operators.
 
 ### Deprecated
 
