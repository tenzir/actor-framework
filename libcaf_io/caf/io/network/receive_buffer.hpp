/******************************************************************************
 *                       ____    _    _____                                   *
 *                      / ___|  / \  |  ___|    C++                           *
 *                     | |     / _ \ | |_       Actor                         *
 *                     | |___ / ___ \|  _|      Framework                     *
 *                      \____/_/   \_|_|                                      *
 *                                                                            *
 * Copyright 2011-2018 Dominik Charousset                                     *
 *                                                                            *
 * Distributed under the terms and conditions of the BSD 3-Clause License or  *
 * (at your option) under the terms and conditions of the Boost Software      *
 * License 1.0. See accompanying files LICENSE and LICENSE_ALTERNATIVE.       *
 *                                                                            *
 * If you did not receive a copy of the license files, see                    *
 * http://opensource.org/licenses/BSD-3-Clause and                            *
 * http://www.boost.org/LICENSE_1_0.txt.                                      *
 ******************************************************************************/

#pragma once

#include <cstddef>
#include <cstring>
#include <memory>

#include "caf/allowed_unsafe_message_type.hpp"
#include "caf/detail/io_export.hpp"

namespace caf::io::network {

/// A container that does not call constructors and destructors for its values.
class CAF_IO_EXPORT receive_buffer {
public:
  using value_type = char;
  using size_type = size_t;
  using difference_type = std::ptrdiff_t;
  using reference = value_type&;
  using const_reference = const value_type&;
  using pointer = value_type*;
  using const_pointer = std::pointer_traits<pointer>::rebind<const value_type>;
  using iterator = pointer;
  using const_iterator = const_pointer;
  using reverse_iterator = std::reverse_iterator<iterator>;
  using const_reverse_iterator = std::reverse_iterator<const_iterator>;
  using buffer_ptr = std::unique_ptr<value_type[],
                                     std::default_delete<value_type[]>>;

  /// Create an empty container.
  receive_buffer() noexcept;

  /// Create an empty container of size `count`. Data in the storage is not
  /// initialized.
  receive_buffer(size_t count);

  /// Move constructor.
  receive_buffer(receive_buffer&& other) noexcept;

  /// Copy constructor.
  receive_buffer(const receive_buffer& other);

  /// Move assignment operator.
  receive_buffer& operator=(receive_buffer&& other) noexcept;

  /// Copy assignment operator.
  receive_buffer& operator=(const receive_buffer& other);

  /// Returns a pointer to the underlying buffer.
  inline pointer data() noexcept {
    return buffer_.get();
  }

  /// Returns a const pointer to the data.
  inline const_pointer data() const noexcept {
    return buffer_.get();
  }

  /// Returns the number of stored elements.
  inline size_type size() const noexcept {
    return size_;
  }

  /// Returns the number of elements that the container has allocated space for.
  inline size_type capacity() const noexcept {
    return capacity_;
  }

  /// Returns the maximum possible number of elements the container
  /// could theoretically hold.
  inline size_type max_size() const noexcept {
    return std::numeric_limits<size_t>::max();
  }

  /// Resize the container to `new_size`. While this may increase its storage,
  /// no storage will be released.
  void resize(size_type new_size);

  /// Set the size of the storage to `new_size`. If `new_size` is smaller than
  /// the current capacity nothing happens. If `new_size` is larger than the
  /// current capacity all iterators are invalidated.
  void reserve(size_type new_size);

  /// Shrink the container to its current size.
  void shrink_to_fit();

  /// Check if the container is empty.
  inline bool empty() const noexcept {
    return size_ == 0;
  }

  /// Clears the content of the container and releases the allocated storage.
  void clear();

  /// Swap contents with `other` receive buffer.
  void swap(receive_buffer& other) noexcept;

  /// Returns an iterator to the beginning.
  inline iterator begin() noexcept {
    return buffer_.get();
  }

  /// Returns an iterator to the end.
  inline iterator end() noexcept {
    return buffer_.get() + size_;
  }

  /// Returns an iterator to the beginning.
  inline const_iterator begin() const noexcept {
    return buffer_.get();
  }

  /// Returns an iterator to the end.
  inline const_iterator end() const noexcept {
    return buffer_.get() + size_;
  }

  /// Returns an iterator to the beginning.
  inline const_iterator cbegin() const noexcept {
    return buffer_.get();
  }

  /// Returns an iterator to the end.
  inline const_iterator cend() const noexcept {
    return buffer_.get() + size_;
  }

  /// Returns jan iterator to the reverse beginning.
  inline reverse_iterator rbegin() noexcept {
    return reverse_iterator{buffer_.get() + size_};
  }

  /// Returns an iterator to the reverse end of the data.
  inline reverse_iterator rend() noexcept {
    return reverse_iterator{buffer_.get()};
  }

  /// Returns an iterator to the reverse beginning.
  inline const_reverse_iterator rbegin() const noexcept {
    return const_reverse_iterator{buffer_.get() + size_};
  }

  /// Returns an iterator to the reverse end of the data.
  inline const_reverse_iterator rend() const noexcept {
    return const_reverse_iterator{buffer_.get()};
  }

  /// Returns an iterator to the reverse beginning.
  inline const_reverse_iterator crbegin() const noexcept {
    return const_reverse_iterator{buffer_.get() + size_};
  }

  /// Returns an iterator to the reverse end of the data.
  inline const_reverse_iterator crend() const noexcept {
    return const_reverse_iterator{buffer_.get()};
  }

  /// Insert `value` before `pos`.
  iterator insert(iterator pos, value_type value);

  /// Insert `value` before `pos`.
  template <class InputIterator>
  iterator insert(iterator pos, InputIterator first, InputIterator last) {
    auto n = std::distance(first, last);
    if (n == 0)
      return pos;
    auto offset = static_cast<size_t>(std::distance(begin(), pos));
    auto old_size = size_;
    resize(old_size + static_cast<size_t>(n));
    pos = begin() + offset;
    if (offset != old_size) {
      memmove(pos + n, pos, old_size - offset);
    }
    return std::copy(first, last, pos);
  }

  /// Append `value`.
  void push_back(value_type value);

private:
  // Increse the buffer capacity, maintaining its data. May invalidate iterators.
  void increase_by(size_t bytes);

  // Reduce the buffer capacity, maintaining its data. May invalidate iterators.
  void shrink_by(size_t bytes);

  buffer_ptr buffer_;
  size_type capacity_;
  size_type size_;
};

<<<<<<< HEAD
} // namepsace network
} // namespace io
} // namespace caf
=======
} // namespace caf
>>>>>>> 3e3c9479
<|MERGE_RESOLUTION|>--- conflicted
+++ resolved
@@ -41,8 +41,8 @@
   using const_iterator = const_pointer;
   using reverse_iterator = std::reverse_iterator<iterator>;
   using const_reverse_iterator = std::reverse_iterator<const_iterator>;
-  using buffer_ptr = std::unique_ptr<value_type[],
-                                     std::default_delete<value_type[]>>;
+  using buffer_ptr
+    = std::unique_ptr<value_type[], std::default_delete<value_type[]>>;
 
   /// Create an empty container.
   receive_buffer() noexcept;
@@ -195,7 +195,8 @@
   void push_back(value_type value);
 
 private:
-  // Increse the buffer capacity, maintaining its data. May invalidate iterators.
+  // Increse the buffer capacity, maintaining its data. May invalidate
+  // iterators.
   void increase_by(size_t bytes);
 
   // Reduce the buffer capacity, maintaining its data. May invalidate iterators.
@@ -206,10 +207,4 @@
   size_type size_;
 };
 
-<<<<<<< HEAD
-} // namepsace network
-} // namespace io
-} // namespace caf
-=======
-} // namespace caf
->>>>>>> 3e3c9479
+} // namespace caf::io::network