--- conflicted
+++ resolved
@@ -34,17 +34,13 @@
 }
 
 int main(int argc, char** argv) {
-<<<<<<< HEAD
 
     typedef pair<string,uint16_t> str_uint16_pair;
 
     announce<vector<string>>();
     announce<str_uint16_pair>(&str_uint16_pair::first, &str_uint16_pair::second);
 
-    uint16_t port;
-=======
     uint16_t port = 0;
->>>>>>> e2600133
     bool args_valid = argc > 1 && match_stream<string>(argv + 1, argv + argc) (
         on_opt('p', "port") >> [&](const string& arg) -> bool {
             if (!(istringstream(arg) >> port)) {
