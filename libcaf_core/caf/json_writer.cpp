// This file is part of CAF, the C++ Actor Framework. See the file LICENSE in
// the main distribution directory for license terms and copyright or visit
// https://github.com/actor-framework/actor-framework/blob/main/LICENSE.

#include "caf/json_writer.hpp"

#include "caf/actor_control_block.hpp"
#include "caf/detail/append_hex.hpp"
#include "caf/detail/assert.hpp"
#include "caf/detail/print.hpp"
#include "caf/format_to_error.hpp"
#include "caf/internal/fast_pimpl.hpp"
#include "caf/internal/json_node.hpp"
#include "caf/serializer.hpp"

namespace caf {

namespace {

/// The default value for `skip_empty_fields()`.
constexpr bool skip_empty_fields_default = true;

/// The default value for `skip_object_type_annotation()`.
constexpr bool skip_object_type_annotation_default = false;

/// The value value for `field_type_suffix()`.
constexpr std::string_view field_type_suffix_default = "-type";

static constexpr const char class_name[] = "caf::json_writer";

char last_non_ws_char(const std::vector<char>& buf) {
  auto not_ws = [](char c) { return !std::isspace(c); };
  auto last = buf.rend();
  auto i = std::find_if(buf.rbegin(), last, not_ws);
  return (i != last) ? *i : '\0';
}

class impl : public byte_writer, public internal::fast_pimpl<impl> {
public:
  // -- member types -----------------------------------------------------------

  using super = byte_writer;

  // -- constructors, destructors, and assignment operators --------------------

  impl(actor_system* sys, serializer* parent) : sys_(sys), parent_(parent) {
    // Reserve some reasonable storage for the character buffer. JSON grows
    // quickly, so we can start at 1kb to avoid a couple of small allocations in
    // the beginning.
    buf_.reserve(1024);
    // Even heavily nested objects should fit into 32 levels of nesting.
    stack_.reserve(32);
    // Placeholder for what is to come.
    push();
  }

  // -- properties -------------------------------------------------------------

  const_byte_span bytes() const override {
    return {reinterpret_cast<const std::byte*>(buf_.data()), buf_.size()};
  }

  [[nodiscard]] std::string_view str() const noexcept {
    return {buf_.data(), buf_.size()};
  }

  [[nodiscard]] size_t indentation() const noexcept {
    return indentation_factor_;
  }

  void indentation(size_t factor) noexcept {
    indentation_factor_ = factor;
  }

  [[nodiscard]] bool compact() const noexcept {
    return indentation_factor_ == 0;
  }

  [[nodiscard]] bool skip_empty_fields() const noexcept {
    return skip_empty_fields_;
  }

  void skip_empty_fields(bool value) noexcept {
    skip_empty_fields_ = value;
  }

  [[nodiscard]] bool skip_object_type_annotation() const noexcept {
    return skip_object_type_annotation_;
  }

  void skip_object_type_annotation(bool value) noexcept {
    skip_object_type_annotation_ = value;
  }

  [[nodiscard]] std::string_view field_type_suffix() const noexcept {
    return field_type_suffix_;
  }

  void field_type_suffix(std::string_view suffix) noexcept {
    field_type_suffix_ = suffix;
  }

  [[nodiscard]] const type_id_mapper* mapper() const noexcept {
    return mapper_;
  }

  void mapper(const type_id_mapper* ptr) noexcept {
    mapper_ = ptr;
  }

  // -- modifiers --------------------------------------------------------------

  void reset() override {
    buf_.clear();
    stack_.clear();
    push();
  }

  // -- overrides --------------------------------------------------------------

  void set_error(error stop_reason) override {
    err_ = std::move(stop_reason);
  }

  error& get_error() noexcept override {
    return err_;
  }

  caf::actor_system* sys() const noexcept override {
    return sys_;
  }

  bool has_human_readable_format() const noexcept override {
    return true;
  }

  bool begin_object(type_id_t id, std::string_view name) override {
    auto add_type_annotation = [this, id, name] {
      CAF_ASSERT(top() == internal::json_node::key);
      add(R"_("@type": )_");
      pop();
      CAF_ASSERT(top() == internal::json_node::element);
      if (auto tname = (*mapper_)(id); !tname.empty()) {
        add('"');
        add(tname);
        add('"');
      } else {
        add('"');
        add(name);
        add('"');
      }
      pop();
      return true;
    };
    if (skip_object_type_annotation_ || inside_object())
      return begin_associative_array(0);
    else
      return begin_associative_array(0) // Put opening paren, ...
             && begin_key_value_pair()  // ... add implicit @type member, ..
             && add_type_annotation()   // ... write content ...
             && end_key_value_pair();   // ... and wait for next field.
  }

  bool end_object() override {
    return end_associative_array();
  }

  bool begin_field(std::string_view name) override {
    if (begin_key_value_pair()) {
      CAF_ASSERT(top() == internal::json_node::key);
      add('"');
      add(name);
      add("\": ");
      pop();
      CAF_ASSERT(top() == internal::json_node::element);
      return true;
    } else {
      return false;
    }
  }

  bool begin_field(std::string_view name, bool is_present) override {
    if (skip_empty_fields_ && !is_present) {
      auto t = top();
      switch (t) {
        case internal::json_node::object:
          push(internal::json_node::member);
          return true;
        default: {
          std::string str = "expected object, found ";
          str += as_json_type_name(t);
          err_ = format_to_error(sec::runtime_error, "{}::{}: {}", class_name,
                                 __func__, str);
          return false;
        }
      }
    } else if (begin_key_value_pair()) {
      CAF_ASSERT(top() == internal::json_node::key);
      add('"');
      add(name);
      add("\": ");
      pop();
      CAF_ASSERT(top() == internal::json_node::element);
      if (!is_present) {
        add("null");
        pop();
      }
      return true;
    } else {
      return false;
    }
  }

  bool begin_field(std::string_view name, span<const type_id_t> types,
                   size_t index) override {
    if (index >= types.size()) {
      err_ = make_error(sec::runtime_error, "index >= types.size()");
      return false;
    }
    if (begin_key_value_pair()) {
      CAF_ASSERT(top() == internal::json_node::key);
      add("\"@");
      add(name);
      add(field_type_suffix_);
      add("\": ");
      pop();
      CAF_ASSERT(top() == internal::json_node::element);
      pop();
      if (auto tname = (*mapper_)(types[index]); !tname.empty()) {
        add('"');
        add(tname);
        add('"');
      } else {
        err_ = make_error(sec::runtime_error, "failed to retrieve type name");
        return false;
      }
      return end_key_value_pair() && begin_field(name);
    } else {
      return false;
    }
  }

  bool begin_field(std::string_view name, bool is_present,
                   span<const type_id_t> types, size_t index) override {
    if (is_present)
      return begin_field(name, types, index);
    else
      return begin_field(name, is_present);
  }

  bool end_field() override {
    return end_key_value_pair();
  }

  bool begin_tuple(size_t size) override {
    return begin_sequence(size);
  }

  bool end_tuple() override {
    return end_sequence();
  }

  bool begin_key_value_pair() override {
    sep();
    auto t = top();
    switch (t) {
      case internal::json_node::object:
        push(internal::json_node::member);
        push(internal::json_node::element);
        push(internal::json_node::key);
        return true;
      default: {
        std::string str = "expected object, found ";
        str += as_json_type_name(t);
        err_ = format_to_error(sec::runtime_error, "{}::{}: {}", class_name,
                               __func__, std::move(str));
        return false;
      }
    }
  }

  bool end_key_value_pair() override {
    return pop_if(internal::json_node::member);
  }

  bool begin_sequence(size_t) override {
    switch (top()) {
      default:
        err_ = make_error(sec::runtime_error, "unexpected begin_sequence");
        return false;
      case internal::json_node::element:
        unsafe_morph(internal::json_node::array);
        break;
      case internal::json_node::array:
        push(internal::json_node::array);
        break;
    }
    add('[');
    ++indentation_level_;
    nl();
    return true;
  }

  bool end_sequence() override {
    if (pop_if(internal::json_node::array)) {
      --indentation_level_;
      // Check whether the array was empty and compress the output in that case.
      if (last_non_ws_char(buf_) == '[') {
        while (std::isspace(buf_.back()))
          buf_.pop_back();
      } else {
        nl();
      }
      add(']');
      return true;
    } else {
      return false;
    }
  }

  bool begin_associative_array(size_t) override {
    switch (top()) {
      default:
        err_ = format_to_error(sec::runtime_error,
                               "{}::{}: unexpected begin_object "
                               "or begin_associative_array",
                               class_name, __func__);
        return false;
      case internal::json_node::element:
        unsafe_morph(internal::json_node::object);
        break;
      case internal::json_node::array:
        sep();
        push(internal::json_node::object);
        break;
    }
    add('{');
    ++indentation_level_;
    nl();
    return true;
  }

  bool end_associative_array() override {
    if (pop_if(internal::json_node::object)) {
      --indentation_level_;
      // Check whether the array was empty and compress the output in that case.
      if (last_non_ws_char(buf_) == '{') {
        while (std::isspace(buf_.back()))
          buf_.pop_back();
      } else {
        nl();
      }
      add('}');
      if (!stack_.empty())
        stack_.back().filled = true;
      return true;
    } else {
      return false;
    }
  }

  bool value(std::byte x) override {
    return number(std::to_integer<uint8_t>(x));
  }

  bool value(bool x) override {
    auto add_str = [this, x] {
      if (x)
        add("true");
      else
        add("false");
    };
    switch (top()) {
      case internal::json_node::element:
        add_str();
        pop();
        return true;
      case internal::json_node::key:
        add('"');
        add_str();
        add("\": ");
        return true;
      case internal::json_node::array:
        sep();
        add_str();
        return true;
      default:
        fail(internal::json_node::boolean);
        return false;
    }
  }

  bool value(int8_t x) override {
    return number(x);
  }

  bool value(uint8_t x) override {
    return number(x);
  }

  bool value(int16_t x) override {
    return number(x);
  }

  bool value(uint16_t x) override {
    return number(x);
  }

  bool value(int32_t x) override {
    return number(x);
  }

  bool value(uint32_t x) override {
    return number(x);
  }

  bool value(int64_t x) override {
    return number(x);
  }

  bool value(uint64_t x) override {
    return number(x);
  }

  bool value(float x) override {
    return number(x);
  }

  bool value(double x) override {
    return number(x);
  }

  bool value(long double x) override {
    return number(x);
  }

  bool value(std::string_view x) override {
    switch (top()) {
      case internal::json_node::element:
        detail::print_escaped(buf_, x);
        pop();
        return true;
      case internal::json_node::key:
        detail::print_escaped(buf_, x);
        add(": ");
        pop();
        return true;
      case internal::json_node::array:
        sep();
        detail::print_escaped(buf_, x);
        return true;
      default:
        fail(internal::json_node::string);
        return false;
    }
  }

  bool value(const std::u16string&) override {
    err_ = make_error(sec::unsupported_operation,
                      "u16string not supported yet by caf::json_writer");
    return false;
  }

  bool value(const std::u32string&) override {
    err_ = make_error(sec::unsupported_operation,
                      "u32string not supported yet by caf::json_writer");
    return false;
  }

  bool value(const_byte_span x) override {
    switch (top()) {
      case internal::json_node::element:
        add('"');
        detail::append_hex(buf_, reinterpret_cast<const void*>(x.data()),
                           x.size());
        add('"');
        pop();
        return true;
      case internal::json_node::key:
        unsafe_morph(internal::json_node::element);
        add('"');
        detail::append_hex(buf_, reinterpret_cast<const void*>(x.data()),
                           x.size());
        add("\": ");
        pop();
        return true;
      case internal::json_node::array:
        sep();
        add('"');
        detail::append_hex(buf_, reinterpret_cast<const void*>(x.data()),
                           x.size());
        add('"');
        return true;
      default:
        fail(internal::json_node::string);
        return false;
    }
  }

  bool value(const strong_actor_ptr& ptr) override {
    // These are customization points for the deserializer. Client code may
    // inherit from json_writer and override these member functions. Hence, we
    // need to dispatch to the parent class.
    return parent_->value(ptr);
  }

  bool value(const weak_actor_ptr& ptr) override {
    // Same as above.
    return parent_->value(ptr);
  }

private:
  // -- implementation details -------------------------------------------------

  template <class T>
  bool number(T x) {
    switch (top()) {
      case internal::json_node::element:
        detail::print(buf_, x);
        pop();
        return true;
      case internal::json_node::key:
        add('"');
        detail::print(buf_, x);
        add("\": ");
        return true;
      case internal::json_node::array:
        sep();
        detail::print(buf_, x);
        return true;
      default:
        fail(internal::json_node::number);
        return false;
    }
  }

  // -- state management -------------------------------------------------------

<<<<<<< HEAD
bool json_writer::begin_sequence(size_t) {
  switch (top()) {
    default:
      err_ = make_error(sec::runtime_error, "unexpected begin_sequence");
      return false;
    case type::element:
      unsafe_morph(type::array);
      break;
    case type::array:
      sep();
      push(type::array);
      break;
=======
  // Returns the current top of the stack or `null` if empty.
  internal::json_node top() {
    if (!stack_.empty())
      return stack_.back().t;
    else
      return internal::json_node::null;
>>>>>>> c6f3f5dc
  }

  // Enters a new level of nesting.
  void push(internal::json_node t = internal::json_node::element) {
    auto tmp = entry{t, false};
    stack_.push_back(tmp);
  }

  // Backs up one level of nesting.
  bool pop() {
    if (!stack_.empty()) {
      stack_.pop_back();
      return true;
    }
    err_ = make_error(sec::runtime_error,
                      "pop() called with an empty stack: begin/end mismatch");
    return false;
  }

  // Backs up one level of nesting but checks that current top is `t` before.
  bool pop_if(internal::json_node t) {
    if (!stack_.empty() && stack_.back() == t) {
      stack_.pop_back();
      return true;
    }
    if (stack_.empty()) {
      err_ = format_to_error(sec::runtime_error,
                             "pop_if failed: expected {} "
                             "but found an empty stack",
                             as_json_type_name(t));
    } else {
      err_ = format_to_error(sec::runtime_error,
                             "pop_if failed: expected {} but found {}",
                             as_json_type_name(t),
                             as_json_type_name(stack_.back().t));
    }
    return false;
  }

  // Backs up one level of nesting but checks that the top is `t` afterwards.
  bool pop_if_next(internal::json_node t) {
    if (stack_.size() > 1
        && (stack_[stack_.size() - 2] == t
            || can_morph(stack_[stack_.size() - 2].t, t))) {
      stack_.pop_back();
      return true;
    }
    if (stack_.size() < 2) {
      err_ = format_to_error(sec::runtime_error,
                             "pop_if_next failed: expected {} "
                             "but found a stack of size",
                             as_json_type_name(t), stack_.size());
    } else {
      err_ = format_to_error(sec::runtime_error,
                             "pop_if_next failed: expected {} but found {}",
                             as_json_type_name(t),
                             as_json_type_name(stack_[stack_.size() - 2].t));
    }
    return false;
  }

  // Tries to morph the current top of the stack to t.
  bool morph(internal::json_node t) {
    internal::json_node unused;
    return morph(t, unused);
  }

  // Tries to morph the current top of the stack to t. Stores the previous value
  // to `prev`.
  bool morph(internal::json_node t, internal::json_node& prev) {
    if (!stack_.empty()) {
      if (can_morph(stack_.back().t, t)) {
        prev = stack_.back().t;
        stack_.back().t = t;
        return true;
      }
      std::string str = "cannot convert ";
      str += as_json_type_name(stack_.back().t);
      str += " to ";
      str += as_json_type_name(t);
      err_ = make_error(sec::runtime_error, std::move(str));
      return false;
    }
    std::string str = "mismatched begin/end calls on the JSON inspector";
    err_ = make_error(sec::runtime_error, std::move(str));
    return false;
  }

  // Morphs the current top of the stack to t without performing *any* checks.
  void unsafe_morph(internal::json_node t) {
    stack_.back().t = t;
  }

  // Sets an error reason that the inspector failed to write a t.
  void fail(internal::json_node t) {
    err_ = format_to_error(sec::runtime_error,
                           "failed to write a {}: "
                           "invalid position (begin/end mismatch?)",
                           as_json_type_name(t));
  }

  // Checks whether any element in the stack has the type `object`.
  bool inside_object() const noexcept {
    auto is_object = [](const entry& x) {
      return x.t == internal::json_node::object;
    };
    return std::any_of(stack_.begin(), stack_.end(), is_object);
  }

  // -- printing ---------------------------------------------------------------

  // Adds a newline unless `compact() == true`.
  void nl() {
    if (indentation_factor_ > 0) {
      buf_.push_back('\n');
      buf_.insert(buf_.end(), indentation_factor_ * indentation_level_, ' ');
    }
  }

  // Adds `c` to the output buffer.
  void add(char c) {
    buf_.push_back(c);
  }

  // Adds `str` to the output buffer.
  void add(std::string_view str) {
    buf_.insert(buf_.end(), str.begin(), str.end());
  }

  // Adds a separator to the output buffer unless the current entry is empty.
  // The separator is just a comma when in compact mode and otherwise a comma
  // followed by a newline.
  void sep() {
    CAF_ASSERT(top() == internal::json_node::element
               || top() == internal::json_node::object
               || top() == internal::json_node::array);
    if (stack_.back().filled) {
      if (indentation_factor_ > 0) {
        add(",\n");
        buf_.insert(buf_.end(), indentation_factor_ * indentation_level_, ' ');
      } else {
        add(", ");
      }
    } else {
      stack_.back().filled = true;
    }
  }

  // -- member variables -------------------------------------------------------

  // The actor system this writer belongs to.
  actor_system* sys_ = nullptr;

  // The current level of indentation.
  size_t indentation_level_ = 0;

  // The number of whitespaces to add per indentation level.
  size_t indentation_factor_ = 0;

  // Buffer for producing the JSON output.
  std::vector<char> buf_;

  struct entry {
    internal::json_node t;
    bool filled;
    friend bool operator==(entry x, internal::json_node y) noexcept {
      return x.t == y;
    };
  };

  // Bookkeeping for where we are in the current object.
  std::vector<entry> stack_;

  // Configures whether we omit empty fields entirely (true) or render empty
  // fields as `$field: null` (false).
  bool skip_empty_fields_ = skip_empty_fields_default;

  // Configures whether we omit the top-level `@type` annotation.
  bool skip_object_type_annotation_ = skip_object_type_annotation_default;

  // Configures how we generate type annotations for fields.
  std::string_view field_type_suffix_ = field_type_suffix_default;

  // The mapper implementation we use by default.
  default_type_id_mapper default_mapper_;

  // Configures which ID mapper we use to translate between type IDs and names.
  const type_id_mapper* mapper_ = &default_mapper_;

  /// The last error that occurred.
  error err_;

  serializer* parent_;
};

} // namespace

// -- constructors, destructors, and assignment operators ----------------------

json_writer::json_writer() {
  impl::construct(impl_, nullptr, this);
}

json_writer::json_writer(actor_system& sys) {
  impl::construct(impl_, &sys, this);
}

json_writer::~json_writer() {
  impl::destruct(impl_);
}

// -- properties ---------------------------------------------------------------

const_byte_span json_writer::bytes() const {
  return impl::cast(impl_).bytes();
}

std::string_view json_writer::str() const noexcept {
  return impl::cast(impl_).str();
}

size_t json_writer::indentation() const noexcept {
  return impl::cast(impl_).indentation();
}

void json_writer::indentation(size_t factor) noexcept {
  impl::cast(impl_).indentation(factor);
}

bool json_writer::compact() const noexcept {
  return impl::cast(impl_).compact();
}

bool json_writer::skip_empty_fields() const noexcept {
  return impl::cast(impl_).skip_empty_fields();
}

void json_writer::skip_empty_fields(bool value) noexcept {
  impl::cast(impl_).skip_empty_fields(value);
}

bool json_writer::skip_object_type_annotation() const noexcept {
  return impl::cast(impl_).skip_object_type_annotation();
}

void json_writer::skip_object_type_annotation(bool value) noexcept {
  impl::cast(impl_).skip_object_type_annotation(value);
}

std::string_view json_writer::field_type_suffix() const noexcept {
  return impl::cast(impl_).field_type_suffix();
}

void json_writer::field_type_suffix(std::string_view suffix) noexcept {
  impl::cast(impl_).field_type_suffix(suffix);
}

const type_id_mapper* json_writer::mapper() const noexcept {
  return impl::cast(impl_).mapper();
}

void json_writer::mapper(const type_id_mapper* ptr) noexcept {
  impl::cast(impl_).mapper(ptr);
}

// -- modifiers ----------------------------------------------------------------

void json_writer::reset() {
  impl::cast(impl_).reset();
}

// -- overrides ----------------------------------------------------------------

void json_writer::set_error(error stop_reason) {
  impl::cast(impl_).set_error(std::move(stop_reason));
}

error& json_writer::get_error() noexcept {
  return impl::cast(impl_).get_error();
}

caf::actor_system* json_writer::sys() const noexcept {
  return impl::cast(impl_).sys();
}

bool json_writer::has_human_readable_format() const noexcept {
  return impl::cast(impl_).has_human_readable_format();
}

bool json_writer::begin_object(type_id_t id, std::string_view name) {
  return impl::cast(impl_).begin_object(id, name);
}

bool json_writer::end_object() {
  return impl::cast(impl_).end_object();
}

bool json_writer::begin_field(std::string_view name) {
  return impl::cast(impl_).begin_field(name);
}

bool json_writer::begin_field(std::string_view name, bool is_present) {
  return impl::cast(impl_).begin_field(name, is_present);
}

bool json_writer::begin_field(std::string_view name,
                              span<const type_id_t> types, size_t index) {
  return impl::cast(impl_).begin_field(name, types, index);
}

bool json_writer::begin_field(std::string_view name, bool is_present,
                              span<const type_id_t> types, size_t index) {
  return impl::cast(impl_).begin_field(name, is_present, types, index);
}

bool json_writer::end_field() {
  return impl::cast(impl_).end_field();
}

bool json_writer::begin_tuple(size_t size) {
  return impl::cast(impl_).begin_tuple(size);
}

bool json_writer::end_tuple() {
  return impl::cast(impl_).end_tuple();
}

bool json_writer::begin_key_value_pair() {
  return impl::cast(impl_).begin_key_value_pair();
}

bool json_writer::end_key_value_pair() {
  return impl::cast(impl_).end_key_value_pair();
}

bool json_writer::begin_sequence(size_t size) {
  return impl::cast(impl_).begin_sequence(size);
}

bool json_writer::end_sequence() {
  return impl::cast(impl_).end_sequence();
}

bool json_writer::begin_associative_array(size_t size) {
  return impl::cast(impl_).begin_associative_array(size);
}

bool json_writer::end_associative_array() {
  return impl::cast(impl_).end_associative_array();
}

bool json_writer::value(std::byte x) {
  return impl::cast(impl_).value(x);
}

bool json_writer::value(bool x) {
  return impl::cast(impl_).value(x);
}

bool json_writer::value(int8_t x) {
  return impl::cast(impl_).value(x);
}

bool json_writer::value(uint8_t x) {
  return impl::cast(impl_).value(x);
}

bool json_writer::value(int16_t x) {
  return impl::cast(impl_).value(x);
}

bool json_writer::value(uint16_t x) {
  return impl::cast(impl_).value(x);
}

bool json_writer::value(int32_t x) {
  return impl::cast(impl_).value(x);
}

bool json_writer::value(uint32_t x) {
  return impl::cast(impl_).value(x);
}

bool json_writer::value(int64_t x) {
  return impl::cast(impl_).value(x);
}

bool json_writer::value(uint64_t x) {
  return impl::cast(impl_).value(x);
}

bool json_writer::value(float x) {
  return impl::cast(impl_).value(x);
}

bool json_writer::value(double x) {
  return impl::cast(impl_).value(x);
}

bool json_writer::value(long double x) {
  return impl::cast(impl_).value(x);
}

bool json_writer::value(std::string_view x) {
  return impl::cast(impl_).value(x);
}

bool json_writer::value(const std::u16string& x) {
  return impl::cast(impl_).value(x);
}

bool json_writer::value(const std::u32string& x) {
  return impl::cast(impl_).value(x);
}

bool json_writer::value(const_byte_span x) {
  return impl::cast(impl_).value(x);
}

} // namespace caf<|MERGE_RESOLUTION|>--- conflicted
+++ resolved
@@ -292,6 +292,7 @@
         unsafe_morph(internal::json_node::array);
         break;
       case internal::json_node::array:
+        sep();
         push(internal::json_node::array);
         break;
     }
@@ -536,27 +537,12 @@
 
   // -- state management -------------------------------------------------------
 
-<<<<<<< HEAD
-bool json_writer::begin_sequence(size_t) {
-  switch (top()) {
-    default:
-      err_ = make_error(sec::runtime_error, "unexpected begin_sequence");
-      return false;
-    case type::element:
-      unsafe_morph(type::array);
-      break;
-    case type::array:
-      sep();
-      push(type::array);
-      break;
-=======
   // Returns the current top of the stack or `null` if empty.
   internal::json_node top() {
     if (!stack_.empty())
       return stack_.back().t;
     else
       return internal::json_node::null;
->>>>>>> c6f3f5dc
   }
 
   // Enters a new level of nesting.
