/******************************************************************************
 *                       ____    _    _____                                   *
 *                      / ___|  / \  |  ___|    C++                           *
 *                     | |     / _ \ | |_       Actor                         *
 *                     | |___ / ___ \|  _|      Framework                     *
 *                      \____/_/   \_|_|                                      *
 *                                                                            *
 * Copyright (C) 2011 - 2017                                                  *
 * Dominik Charousset <dominik.charousset (at) haw-hamburg.de>                *
 *                                                                            *
 * Distributed under the terms and conditions of the BSD 3-Clause License or  *
 * (at your option) under the terms and conditions of the Boost Software      *
 * License 1.0. See accompanying files LICENSE and LICENSE_ALTERNATIVE.       *
 *                                                                            *
 * If you did not receive a copy of the license files, see                    *
 * http://opensource.org/licenses/BSD-3-Clause and                            *
 * http://www.boost.org/LICENSE_1_0.txt.                                      *
 ******************************************************************************/

#pragma once

#include "caf/detail/core_export.hpp"
#include "caf/fwd.hpp"
#include "caf/mailbox_element.hpp"
#include "caf/unit.hpp"

namespace caf::policy {

/// Configures a cached DRR queue for holding asynchronous messages with
/// default priority.
class CAF_CORE_EXPORT normal_messages {
public:
  // -- member types -----------------------------------------------------------

  using mapped_type = mailbox_element;

  using task_size_type = size_t;

  using deficit_type = size_t;

  using unique_pointer = mailbox_element_ptr;

  // -- constructors, destructors, and assignment operators --------------------

  normal_messages() = default;

  normal_messages(const normal_messages&) = default;

  normal_messages& operator=(const normal_messages&) = default;

  constexpr normal_messages(unit_t) {
    // nop
  }

  // -- interface required by drr_queue ----------------------------------------

  static inline task_size_type task_size(const mailbox_element&) noexcept {
    return 1;
  }
};

<<<<<<< HEAD
} // namespace policy
} // namespace caf
=======
} // namespace caf
>>>>>>> 3e3c9479
<|MERGE_RESOLUTION|>--- conflicted
+++ resolved
@@ -59,9 +59,4 @@
   }
 };
 
-<<<<<<< HEAD
-} // namespace policy
-} // namespace caf
-=======
-} // namespace caf
->>>>>>> 3e3c9479
+} // namespace caf::policy