--- conflicted
+++ resolved
@@ -736,7 +736,6 @@
 template <class>
 struct always_false : std::false_type {};
 
-<<<<<<< HEAD
 /// Utility trait for removing const inside a `map<K, V>::value_type`.
 template <class T>
 struct deconst_kvp_pair {
@@ -759,9 +758,6 @@
 template <class First, class Second>
 struct is_pair<std::pair<First, Second>> : std::true_type {};
 
-} // namespace detail
-} // namespace caf
-=======
 // -- traits to check for STL-style type aliases -------------------------------
 
 CAF_HAS_ALIAS_TRAIT(value_type);
@@ -793,5 +789,4 @@
 } // namespace caf
 
 #undef CAF_HAS_MEMBER_TRAIT
-#undef CAF_HAS_ALIAS_TRAIT
->>>>>>> b6a2aefd
+#undef CAF_HAS_ALIAS_TRAIT