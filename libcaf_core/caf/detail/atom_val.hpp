/******************************************************************************
 *                       ____    _    _____                                   *
 *                      / ___|  / \  |  ___|    C++                           *
 *                     | |     / _ \ | |_       Actor                         *
 *                     | |___ / ___ \|  _|      Framework                     *
 *                      \____/_/   \_|_|                                      *
 *                                                                            *
 * Copyright 2011-2018 Dominik Charousset                                     *
 *                                                                            *
 * Distributed under the terms and conditions of the BSD 3-Clause License or  *
 * (at your option) under the terms and conditions of the Boost Software      *
 * License 1.0. See accompanying files LICENSE and LICENSE_ALTERNATIVE.       *
 *                                                                            *
 * If you did not receive a copy of the license files, see                    *
 * http://opensource.org/licenses/BSD-3-Clause and                            *
 * http://www.boost.org/LICENSE_1_0.txt.                                      *
 ******************************************************************************/

#pragma once

namespace caf::detail {

namespace {

// encodes ASCII characters to 6bit encoding
constexpr unsigned char encoding_table[] = {
  /*     ..0 ..1 ..2 ..3 ..4 ..5 ..6 ..7 ..8 ..9 ..A ..B ..C ..D ..E ..F  */
  /* 0.. */ 0,
  0,
  0,
  0,
  0,
  0,
  0,
  0,
  0,
  0,
  0,
  0,
  0,
  0,
  0,
  0,
  /* 1.. */ 0,
  0,
  0,
  0,
  0,
  0,
  0,
  0,
  0,
  0,
  0,
  0,
  0,
  0,
  0,
  0,
  /* 2.. */ 0,
  0,
  0,
  0,
  0,
  0,
  0,
  0,
  0,
  0,
  0,
  0,
  0,
  0,
  0,
  0,
  /* 3.. */ 1,
  2,
  3,
  4,
  5,
  6,
  7,
  8,
  9,
  10,
  0,
  0,
  0,
  0,
  0,
  0,
  /* 4.. */ 0,
  11,
  12,
  13,
  14,
  15,
  16,
  17,
  18,
  19,
  20,
  21,
  22,
  23,
  24,
  25,
  /* 5.. */ 26,
  27,
  28,
  29,
  30,
  31,
  32,
  33,
  34,
  35,
  36,
  0,
  0,
  0,
  0,
  37,
  /* 6.. */ 0,
  38,
  39,
  40,
  41,
  42,
  43,
  44,
  45,
  46,
  47,
  48,
  49,
  50,
  51,
  52,
  /* 7.. */ 53,
  54,
  55,
  56,
  57,
  58,
  59,
  60,
  61,
  62,
  63,
  0,
  0,
  0,
  0,
  0};

// decodes 6bit characters to ASCII
constexpr char decoding_table[] = " 0123456789"
                                  "ABCDEFGHIJKLMNOPQRSTUVWXYZ_"
                                  "abcdefghijklmnopqrstuvwxyz";

} // namespace

constexpr uint64_t next_interim(uint64_t current, size_t char_code) {
  return (current << 6) | encoding_table[(char_code <= 0x7F) ? char_code : 0];
}

constexpr uint64_t atom_val(const char* cstr, uint64_t interim = 0xF) {
  return (*cstr == '\0')
           ? interim
           : atom_val(cstr + 1,
                      next_interim(interim, static_cast<size_t>(*cstr)));
}

<<<<<<< HEAD
} // namespace detail
} // namespace caf
=======
} // namespace caf
>>>>>>> 3e3c9479
<|MERGE_RESOLUTION|>--- conflicted
+++ resolved
@@ -172,9 +172,4 @@
                       next_interim(interim, static_cast<size_t>(*cstr)));
 }
 
-<<<<<<< HEAD
-} // namespace detail
-} // namespace caf
-=======
-} // namespace caf
->>>>>>> 3e3c9479
+} // namespace caf::detail