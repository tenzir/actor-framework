/******************************************************************************
 *                       ____    _    _____                                   *
 *                      / ___|  / \  |  ___|    C++                           *
 *                     | |     / _ \ | |_       Actor                         *
 *                     | |___ / ___ \|  _|      Framework                     *
 *                      \____/_/   \_|_|                                      *
 *                                                                            *
 * Copyright 2011-2018 Dominik Charousset                                     *
 *                                                                            *
 * Distributed under the terms and conditions of the BSD 3-Clause License or  *
 * (at your option) under the terms and conditions of the Boost Software      *
 * License 1.0. See accompanying files LICENSE and LICENSE_ALTERNATIVE.       *
 *                                                                            *
 * If you did not receive a copy of the license files, see                    *
 * http://opensource.org/licenses/BSD-3-Clause and                            *
 * http://www.boost.org/LICENSE_1_0.txt.                                      *
 ******************************************************************************/

#pragma once

#include <string>
#include <utility>
#include <vector>

#include "caf/detail/core_export.hpp"

namespace caf::detail {

using iface_info = std::pair<std::string /* interface name */,
                             std::string /* interface address */>;

CAF_CORE_EXPORT std::vector<iface_info> get_mac_addresses();

<<<<<<< HEAD
} // namespace detail
} // namespace caf
=======
} // namespace caf
>>>>>>> 3e3c9479
<|MERGE_RESOLUTION|>--- conflicted
+++ resolved
@@ -31,9 +31,4 @@
 
 CAF_CORE_EXPORT std::vector<iface_info> get_mac_addresses();
 
-<<<<<<< HEAD
-} // namespace detail
-} // namespace caf
-=======
-} // namespace caf
->>>>>>> 3e3c9479
+} // namespace caf::detail