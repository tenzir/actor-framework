// This file is part of CAF, the C++ Actor Framework. See the file LICENSE in
// the main distribution directory for license terms and copyright or visit
// https://github.com/actor-framework/actor-framework/blob/master/LICENSE.

#define CAF_SUITE hash.sha1

#include "caf/hash/sha1.hpp"

#include "core-test.hpp"

using namespace caf;

namespace {

template <class... Ts>
auto make_hash(Ts... xs) {
  static_assert(sizeof...(Ts) == 20);
  return hash::sha1::result_type{{static_cast<std::byte>(xs)...}};
}

} // namespace

#define CHECK_HASH_EQ(str, bytes)                                              \
<<<<<<< HEAD
  CHECK_EQ(hash::sha1::compute(string_view{str}), bytes);
=======
  CAF_CHECK_EQUAL(hash::sha1::compute(std::string_view{str}), bytes);
>>>>>>> 782334e7

CAF_TEST(strings are hashed by their content only) {
  CHECK_HASH_EQ("dGhlIHNhbXBsZSBub25jZQ==258EAFA5-E914-47DA-95CA-C5AB0DC85B11",
                make_hash(0xb3, 0x7a, 0x4f, 0x2c,   // Bytes  1 -  4
                          0xc0, 0x62, 0x4f, 0x16,   //        5 -  8
                          0x90, 0xf6, 0x46, 0x06,   //        9 - 12
                          0xcf, 0x38, 0x59, 0x45,   //       13 - 16
                          0xb2, 0xbe, 0xc4, 0xea)); //       17 - 20
}<|MERGE_RESOLUTION|>--- conflicted
+++ resolved
@@ -21,11 +21,7 @@
 } // namespace
 
 #define CHECK_HASH_EQ(str, bytes)                                              \
-<<<<<<< HEAD
-  CHECK_EQ(hash::sha1::compute(string_view{str}), bytes);
-=======
-  CAF_CHECK_EQUAL(hash::sha1::compute(std::string_view{str}), bytes);
->>>>>>> 782334e7
+  CHECK_EQ(hash::sha1::compute(std::string_view{str}), bytes);
 
 CAF_TEST(strings are hashed by their content only) {
   CHECK_HASH_EQ("dGhlIHNhbXBsZSBub25jZQ==258EAFA5-E914-47DA-95CA-C5AB0DC85B11",
