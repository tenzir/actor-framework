--- conflicted
+++ resolved
@@ -192,7 +192,6 @@
   // Check whether string_view behaves exactly like std::string.
   auto x = "abcdef"_sv;
   std::string y = "abcdef";
-<<<<<<< HEAD
   CHECK_EQ(x.find_last_not_of('a'), y.find_last_not_of('a'));
   CHECK_EQ(x.find_last_not_of('b'), y.find_last_not_of('b'));
   CHECK_EQ(x.find_last_not_of('g'), y.find_last_not_of('g'));
@@ -205,22 +204,5 @@
   CHECK_EQ(x.find_last_not_of("bc", 0, 1), y.find_last_not_of("bc", 0, 1));
   CHECK_EQ(x.find_last_not_of("bc", 2, 2), y.find_last_not_of("bc", 2, 2));
 }
-=======
-  CAF_CHECK_EQUAL(x.find_last_not_of('a'), y.find_last_not_of('a'));
-  CAF_CHECK_EQUAL(x.find_last_not_of('b'), y.find_last_not_of('b'));
-  CAF_CHECK_EQUAL(x.find_last_not_of('g'), y.find_last_not_of('g'));
-  CAF_CHECK_EQUAL(x.find_last_not_of('a', 1), y.find_last_not_of('a', 1));
-  CAF_CHECK_EQUAL(x.find_last_not_of("a"), y.find_last_not_of("a"));
-  CAF_CHECK_EQUAL(x.find_last_not_of("bc"), y.find_last_not_of("bc"));
-  CAF_CHECK_EQUAL(x.find_last_not_of("ce"), y.find_last_not_of("ce"));
-  CAF_CHECK_EQUAL(x.find_last_not_of("bc", 1), y.find_last_not_of("bc", 1));
-  CAF_CHECK_EQUAL(x.find_last_not_of("bc", 1, 0),
-                  y.find_last_not_of("bc", 1, 0));
-  CAF_CHECK_EQUAL(x.find_last_not_of("bc", 0, 1),
-                  y.find_last_not_of("bc", 0, 1));
-  CAF_CHECK_EQUAL(x.find_last_not_of("bc", 2, 2),
-                  y.find_last_not_of("bc", 2, 2));
-}
-
-CAF_POP_WARNINGS
->>>>>>> 782334e7
+
+CAF_POP_WARNINGS